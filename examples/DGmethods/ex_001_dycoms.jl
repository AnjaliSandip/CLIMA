using MPI
using CLIMA
using CLIMA.Mesh.Topologies
using CLIMA.Mesh.Grids
using CLIMA.DGmethods
using CLIMA.DGmethods.NumericalFluxes
using CLIMA.MPIStateArrays
using CLIMA.LowStorageRungeKuttaMethod
using CLIMA.ODESolvers
using CLIMA.GenericCallbacks
using CLIMA.Atmos
using CLIMA.VariableTemplates
using CLIMA.MoistThermodynamics
using CLIMA.PlanetParameters
using LinearAlgebra
using StaticArrays
using Logging, Printf, Dates
using CLIMA.VTK

using CLIMA.Atmos: vars_state, vars_aux

using Random 
const seed = MersenneTwister(0)

@static if haspkg("CuArrays")
  using CUDAdrv
  using CUDAnative
  using CuArrays
  CuArrays.allowscalar(false)
  const ArrayTypes = (CuArray,) 
else
  const ArrayTypes = (Array,)
end

if !@isdefined integration_testing
  const integration_testing =
    parse(Bool, lowercase(get(ENV,"JULIA_CLIMA_INTEGRATION_TESTING","false")))
end

"""
  Initial Condition for DYCOMS_RF01 LES
@article{doi:10.1175/MWR2930.1,
author = {Stevens, Bjorn and Moeng, Chin-Hoh and Ackerman, 
          Andrew S. and Bretherton, Christopher S. and Chlond, 
          Andreas and de Roode, Stephan and Edwards, James and Golaz, 
          Jean-Christophe and Jiang, Hongli and Khairoutdinov, 
          Marat and Kirkpatrick, Michael P. and Lewellen, David C. and Lock, Adrian and 
          Maeller, Frank and Stevens, David E. and Whelan, Eoin and Zhu, Ping},
title = {Evaluation of Large-Eddy Simulations via Observations of Nocturnal Marine Stratocumulus},
journal = {Monthly Weather Review},
volume = {133},
number = {6},
pages = {1443-1462},
year = {2005},
doi = {10.1175/MWR2930.1},
URL = {https://doi.org/10.1175/MWR2930.1},
eprint = {https://doi.org/10.1175/MWR2930.1}
}
"""
function Initialise_DYCOMS!(state::Vars, aux::Vars, (x,y,z), t)
  DT         = eltype(state)
  xvert::DT  = z
  
  epsdv::DT     = molmass_ratio
  q_tot_sfc::DT = 8.1e-3
  Rm_sfc::DT    = gas_constant_air(PhasePartition(q_tot_sfc))
  ρ_sfc::DT     = 1.22
  P_sfc::DT     = 1.0178e5
  T_BL::DT      = 285.0
  T_sfc::DT     = P_sfc/(ρ_sfc * Rm_sfc)
  
  q_liq::DT      = 0
  q_ice::DT      = 0
  zb::DT         = 600   
  zi::DT         = 840 
  dz_cloud       = zi - zb
  q_liq_peak::DT = 4.5e-4
  
  if xvert > zb && xvert <= zi        
    q_liq = (xvert - zb)*q_liq_peak/dz_cloud
  end
  if ( xvert <= zi)
    θ_liq  = DT(289)
    q_tot  = DT(8.1e-3)
  else
    θ_liq = DT(297.5) + (xvert - zi)^(DT(1/3))
    q_tot = DT(1.5e-3)
  end

  q_pt = PhasePartition(q_tot, q_liq, DT(0))
  Rm    = gas_constant_air(q_pt)
  cpm   = cp_m(q_pt)
  #Pressure
  H = Rm_sfc * T_BL / grav;
  P = P_sfc * exp(-xvert/H);
  #Exner
  exner_dry = exner(P, PhasePartition(DT(0)))
  #Temperature 
  T             = exner_dry*θ_liq + LH_v0*q_liq/(cpm*exner_dry);
  #Density
  ρ             = P/(Rm*T);
  #Potential Temperature
  θv     = virtual_pottemp(T, P, q_pt)
  # energy definitions
  u, v, w     = DT(7), DT(-5.5), DT(0)
  U           = ρ * u
  V           = ρ * v
  W           = ρ * w
  e_kin       = DT(1//2) * (u^2 + v^2 + w^2)
  e_pot       = grav * xvert
  E           = ρ * total_energy(e_kin, e_pot, T, q_pt)
  state.ρ     = ρ
  state.ρu    = SVector(U, V, W) 
  state.ρe    = E
  state.moisture.ρq_tot = ρ * q_tot
end   


function run(mpicomm, ArrayType, dim, topl, N, timeend, DT, dt, C_smag, LHF, SHF, C_drag, zmax, zsponge)

  grid = DiscontinuousSpectralElementGrid(topl,
                                          FloatType = DT,
                                          DeviceArray = ArrayType,
                                          polynomialorder = N,
                                         )
  model = AtmosModel(FlatOrientation(),
                     NoReferenceState(),
                     SmagorinskyLilly{DT}(C_smag),
                     EquilMoist(),
                     StevensRadiation{DT}(85, 1, 840, 1.22, 3.75e-6, 70, 22),
                     (Gravity(), 
                      RayleighSponge{DT}(zmax, zsponge, 1), 
                      Subsidence(), 
                      GeostrophicForcing{DT}(7.62e-5, 7, -5.5)), 
                     DYCOMS_BC{DT}(C_drag, -LHF, -SHF),
                     Initialise_DYCOMS!)

  dg = DGModel(model,
               grid,
               Rusanov(),
               CentralNumericalFluxDiffusive(),
               CentralGradPenalty())

  Q = init_ode_state(dg, DT(0))

  lsrk = LSRK54CarpenterKennedy(dg, Q; dt = dt, t0 = 0)

  eng0 = norm(Q)
  @info @sprintf """Starting
  norm(Q₀) = %.16e""" eng0

  # Set up the information callback
  starttime = Ref(now())
  cbinfo = GenericCallbacks.EveryXWallTimeSeconds(60, mpicomm) do (s=false)
    if s
      starttime[] = now()
    else
      energy = norm(Q)
      @info @sprintf("""Update
                     simtime = %.16e
                     runtime = %s
                     norm(Q) = %.16e""", ODESolvers.gettime(lsrk),
                     Dates.format(convert(Dates.DateTime,
                                          Dates.now()-starttime[]),
                                  Dates.dateformat"HH:MM:SS"),
                     energy)
    end
  end

  step = [0]
    cbvtk = GenericCallbacks.EveryXSimulationSteps(5000) do (init=false)
    mkpath("./vtk-dycoms-iso10")
    outprefix = @sprintf("./vtk-dycoms-iso10/dycoms_%dD_mpirank%04d_step%04d", dim,
                           MPI.Comm_rank(mpicomm), step[1])
    @debug "doing VTK output" outprefix
    writevtk(outprefix, Q, dg, flattenednames(vars_state(model,DT)), 
             dg.auxstate, flattenednames(vars_aux(model,DT)))
        
    step[1] += 1
    nothing
  end

  solve!(Q, lsrk; timeend=timeend, callbacks=(cbinfo, cbvtk))

  # Print some end of the simulation information
  engf = norm(Q)
  Qe = init_ode_state(dg, DT(timeend))

  engfe = norm(Qe)
  errf = euclidean_distance(Q, Qe)
  @info @sprintf """Finished
  norm(Q)                 = %.16e
  norm(Q) / norm(Q₀)      = %.16e
  norm(Q) - norm(Q₀)      = %.16e
  norm(Q - Qe)            = %.16e
  norm(Q - Qe) / norm(Qe) = %.16e
  """ engf engf/eng0 engf-eng0 errf errf / engfe
  engf/eng0
end

using Test
let
  MPI.Initialized() || MPI.Init()
  mpicomm = MPI.COMM_WORLD
  ll = uppercase(get(ENV, "JULIA_LOG_LEVEL", "INFO"))
  loglevel = ll == "DEBUG" ? Logging.Debug :
    ll == "WARN"  ? Logging.Warn  :
    ll == "ERROR" ? Logging.Error : Logging.Info
  logger_stream = MPI.Comm_rank(mpicomm) == 0 ? stderr : devnull
  global_logger(ConsoleLogger(logger_stream, loglevel))
  @static if haspkg("CUDAnative")
      device!(MPI.Comm_rank(mpicomm) % length(devices()))
  end
  @testset "$(@__FILE__)" for ArrayType in ArrayTypes
    # Problem type
    DT = Float32
    # DG polynomial order 
<<<<<<< HEAD
    polynomialorder = 4
    # User specified grid spacing
    Δx    = DT(30)
    Δy    = DT(30)
    Δz    = DT(20)
=======
    N = 4
>>>>>>> c184eaa4
    # SGS Filter constants
    C_smag = DT(0.15)
    LHF    = DT(115)
    SHF    = DT(15)
    C_drag = DT(0.0011)
    # User defined domain parameters
    brickrange = (grid1d(0, 2000, elemsize=DT(50)*N),
                  grid1d(0, 2000, elemsize=DT(50)*N),
                  grid1d(0, 1500, elemsize=DT(20)*N))
    zmax = brickrange[3][end]
    zsponge = DT(0.75 * zmax)
    
    topl = StackedBrickTopology(mpicomm, brickrange,
                                periodicity = (true, true, false),
                                boundary=((0,0),(0,0),(1,2)))
    dt = 0.02
    timeend = 3600 * 4
    dim = 3
    @info (ArrayType, DT, dim)
    result = run(mpicomm, ArrayType, dim, topl, 
                 N, timeend, DT, dt, C_smag, LHF, SHF, C_drag, zmax, zsponge)
    @test result ≈ DT(0.9999737848359238)
  end
end

#nothing<|MERGE_RESOLUTION|>--- conflicted
+++ resolved
@@ -67,7 +67,7 @@
   ρ_sfc::DT     = 1.22
   P_sfc::DT     = 1.0178e5
   T_BL::DT      = 285.0
-  T_sfc::DT     = P_sfc/(ρ_sfc * Rm_sfc)
+  T_sfc::DT     = P_sfc/(ρ_sfc * Rm_sfc);
   
   q_liq::DT      = 0
   q_ice::DT      = 0
@@ -132,7 +132,7 @@
                       RayleighSponge{DT}(zmax, zsponge, 1), 
                       Subsidence(), 
                       GeostrophicForcing{DT}(7.62e-5, 7, -5.5)), 
-                     DYCOMS_BC{DT}(C_drag, -LHF, -SHF),
+                     DYCOMS_BC{DT}(C_drag, LHF, SHF),
                      Initialise_DYCOMS!)
 
   dg = DGModel(model,
@@ -169,8 +169,8 @@
 
   step = [0]
     cbvtk = GenericCallbacks.EveryXSimulationSteps(5000) do (init=false)
-    mkpath("./vtk-dycoms-iso10")
-    outprefix = @sprintf("./vtk-dycoms-iso10/dycoms_%dD_mpirank%04d_step%04d", dim,
+    mkpath("./vtk-dycoms/")
+    outprefix = @sprintf("./vtk-dycoms/dycoms_%dD_mpirank%04d_step%04d", dim,
                            MPI.Comm_rank(mpicomm), step[1])
     @debug "doing VTK output" outprefix
     writevtk(outprefix, Q, dg, flattenednames(vars_state(model,DT)), 
@@ -213,17 +213,9 @@
   end
   @testset "$(@__FILE__)" for ArrayType in ArrayTypes
     # Problem type
-    DT = Float32
+    DT = Float64
     # DG polynomial order 
-<<<<<<< HEAD
-    polynomialorder = 4
-    # User specified grid spacing
-    Δx    = DT(30)
-    Δy    = DT(30)
-    Δz    = DT(20)
-=======
     N = 4
->>>>>>> c184eaa4
     # SGS Filter constants
     C_smag = DT(0.15)
     LHF    = DT(115)
@@ -240,7 +232,7 @@
                                 periodicity = (true, true, false),
                                 boundary=((0,0),(0,0),(1,2)))
     dt = 0.02
-    timeend = 3600 * 4
+    timeend = 100dt
     dim = 3
     @info (ArrayType, DT, dim)
     result = run(mpicomm, ArrayType, dim, topl, 
