--- conflicted
+++ resolved
@@ -537,19 +537,47 @@
     diffusive.turbulence.N² =
         dot(∇transform.turbulence.θ_v, ∇Φ) / aux.moisture.θ_v
 end
-
-function turbulence_tensors(m::AnisoMinDiss, state::Vars, diffusive::Vars, aux::Vars, t::Real)
-  FT = eltype(state)
-  α = diffusive.turbulence.∇u
-  S = symmetrize(α)
-  coeff = (aux.turbulence.Δ * m.C_poincare)^2
-  βij = -(α' * α)
-  ν = max(0, coeff * (dot(βij, S) / (norm2(α) + eps(FT))))
-  τ = (-2*ν) * S
-  return ν, τ
-end
-
-<<<<<<< HEAD
+function turbulence_tensors(
+    m::AnisoMinDiss,
+    orientation::Orientation,
+    param_set::AbstractParameterSet,
+    state::Vars,
+    diffusive::Vars,
+    aux::Vars,
+    t::Real,
+)
+    FT = eltype(state)
+    k̂ = vertical_unit_vector(orientation, param_set, aux)
+    _inv_Pr_turb::FT = inv_Pr_turb(param_set)
+
+    ∇u = diffusive.turbulence.∇u
+    S = symmetrize(∇u)
+    normS = strain_rate_magnitude(S)
+
+    δ = aux.turbulence.Δ
+    Richardson = diffusive.turbulence.N² / (normS^2 + eps(normS))
+    f_b² = sqrt(clamp(1 - Richardson * _inv_Pr_turb, 0, 1))
+
+    δ_vec = SVector(δ, δ, δ)
+    δ_m = δ_vec ./ transpose(δ_vec)
+    ∇û = ∇u .* δ_m
+    Ŝ = symmetrize(∇û)
+    ν₀ =
+        (m.C_poincare .* δ_vec) .^ 2 * max(
+            FT(1e-5),
+            -dot(transpose(∇û) * (∇û), Ŝ) / (dot(∇û, ∇û) .+ eps(normS)),
+        )
+
+    ν_v = k̂ .* dot(ν₀, k̂)
+    ν_h = ν₀ .- ν_v
+    ν = SDiagonal(ν_h + ν_v .* f_b²)
+    D_t = diag(ν) * _inv_Pr_turb
+    τ = -2 * ν * S
+    return ν, D_t, τ
+end
+
+
+
 """
   DynamicSubgridStabilization <: TurbulenceClosure
 Dynamic method that infers viscosity by considering equation residuals (rhs) 
@@ -575,22 +603,4 @@
   @show(ν)
   τ = (-2*ν) * S
   return ν, τ
-=======
-    δ_vec = SVector(δ, δ, δ)
-    δ_m = δ_vec ./ transpose(δ_vec)
-    ∇û = ∇u .* δ_m
-    Ŝ = symmetrize(∇û)
-    ν₀ =
-        (m.C_poincare .* δ_vec) .^ 2 * max(
-            FT(1e-5),
-            -dot(transpose(∇û) * (∇û), Ŝ) / (dot(∇û, ∇û) .+ eps(normS)),
-        )
-
-    ν_v = k̂ .* dot(ν₀, k̂)
-    ν_h = ν₀ .- ν_v
-    ν = SDiagonal(ν_h + ν_v .* f_b²)
-    D_t = diag(ν) * _inv_Pr_turb
-    τ = -2 * ν * S
-    return ν, D_t, τ
->>>>>>> dde74c8a
 end