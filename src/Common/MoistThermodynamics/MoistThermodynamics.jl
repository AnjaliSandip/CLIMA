"""
    MoistThermodynamics

Moist thermodynamic functions, e.g., for air pressure (atmosphere equation
of state), latent heats of phase transitions, saturation vapor pressures, and
saturation specific humidities.
"""
module MoistThermodynamics

using DocStringExtensions

using RootSolvers

# Atmospheric equation of state
export air_pressure,
    air_temperature, air_density, specific_volume, soundspeed_air
export total_specific_humidity

# Energies
export total_energy, internal_energy, internal_energy_sat

# Specific heats of moist air
export cp_m, cv_m, gas_constant_air, gas_constants

# Latent heats
export latent_heat_vapor,
    latent_heat_sublim, latent_heat_fusion, latent_heat_liq_ice

# Saturation vapor pressures and specific humidities over liquid and ice
export Liquid, Ice
export saturation_vapor_pressure, q_vap_saturation_generic, q_vap_saturation
export saturation_excess

# Functions used in thermodynamic equilibrium among phases (liquid and ice
# determined diagnostically from total water specific humidity)

export liquid_fraction, PhasePartition_equil

# Auxiliary functions, e.g., for diagnostic purposes
export dry_pottemp,
    dry_pottemp_given_pressure, virtual_pottemp, exner, exner_given_pressure
export liquid_ice_pottemp,
    liquid_ice_pottemp_given_pressure, liquid_ice_pottemp_sat, relative_humidity
export air_temperature_from_liquid_ice_pottemp,
    air_temperature_from_liquid_ice_pottemp_given_pressure
export air_temperature_from_liquid_ice_pottemp_non_linear
export vapor_specific_humidity

using CLIMAParameters: AbstractParameterSet
using CLIMAParameters.Planet
const APS = AbstractParameterSet

include("states.jl")
include("isentropic.jl")

@inline q_pt_0(::Type{FT}) where {FT} = PhasePartition{FT}(FT(0), FT(0), FT(0))

"""
    gas_constant_air([q::PhasePartition])

The specific gas constant of moist air given
 - `q` [`PhasePartition`](@ref). Without this argument, the results are for dry air.
"""
function gas_constant_air(param_set::APS, q::PhasePartition{FT}) where {FT}
    _R_d::FT = R_d(param_set)
    _molmass_ratio::FT = molmass_ratio(param_set)
    return _R_d *
           (1 + (_molmass_ratio - 1) * q.tot - _molmass_ratio * (q.liq + q.ice))
end

gas_constant_air(param_set::APS, ::Type{FT}) where {FT} =
    gas_constant_air(param_set, q_pt_0(FT))

"""
    gas_constant_air(ts::ThermodynamicState)

The specific gas constant of moist air given
a thermodynamic state `ts`.
"""
gas_constant_air(ts::ThermodynamicState) =
    gas_constant_air(ts.param_set, PhasePartition(ts))
gas_constant_air(ts::PhaseDry{FT}) where {FT <: Real} = FT(R_d(ts.param_set))

"""
    vapor_specific_humidity(q::PhasePartition{FT})

The vapor specific humidity, given a `PhasePartition` `q`.
"""
vapor_specific_humidity(q::PhasePartition) = q.tot - q.liq - q.ice
vapor_specific_humidity(ts::ThermodynamicState) =
    vapor_specific_humidity(PhasePartition(ts))

"""
    air_pressure(T, ρ[, q::PhasePartition])

The air pressure from the equation of state
(ideal gas law) where

 - `T` air temperature
 - `ρ` (moist-)air density
and, optionally,
 - `q` [`PhasePartition`](@ref). Without this argument, the results are for dry air.
"""
function air_pressure(
    param_set::APS,
    T::FT,
    ρ::FT,
    q::PhasePartition{FT} = q_pt_0(FT),
) where {FT <: Real}
    return gas_constant_air(param_set, q) * ρ * T
end

"""
    air_pressure(ts::ThermodynamicState)

The air pressure from the equation of state
(ideal gas law), given a thermodynamic state `ts`.
"""
air_pressure(ts::ThermodynamicState) = air_pressure(
    ts.param_set,
    air_temperature(ts),
    air_density(ts),
    PhasePartition(ts),
)


"""
    air_density(T, p[, q::PhasePartition])

The (moist-)air density from the equation of state
(ideal gas law) where

 - `T` air temperature
 - `p` pressure
and, optionally,
 - `q` [`PhasePartition`](@ref). Without this argument, the results are for dry air.
"""
function air_density(
    param_set::APS,
    T::FT,
    p::FT,
    q::PhasePartition{FT} = q_pt_0(FT),
) where {FT <: Real}
    return p / (gas_constant_air(param_set, q) * T)
end

"""
    air_density(ts::ThermodynamicState)

The (moist-)air density, given a thermodynamic state `ts`.
"""
air_density(ts::ThermodynamicState) = ts.ρ

"""
    specific_volume(ts::ThermodynamicState)

The (moist-)air specific volume, given a thermodynamic state `ts`.
"""
specific_volume(ts::ThermodynamicState) = 1 / air_density(ts)

"""
    total_specific_humidity(ts::ThermodynamicState)

Total specific humidity, given a thermodynamic state `ts`.
"""
total_specific_humidity(ts::ThermodynamicState) = ts.q_tot
total_specific_humidity(ts::PhaseDry{FT}) where {FT} = FT(0)
total_specific_humidity(ts::PhaseNonEquil) = ts.q.tot

"""
    cp_m([q::PhasePartition])

The isobaric specific heat capacity of moist
air where, optionally,
 - `q` [`PhasePartition`](@ref). Without this argument, the results are for dry air.
"""
<<<<<<< HEAD
cp_m(
    q::PhasePartition{FT},
    param_set::APS{FT} = MTPS{FT}(),
) where {FT <: Real} =
    FT(cp_d) +
    (FT(cp_v) - FT(cp_d)) * max(0, q.tot) +
    (FT(cp_l) - FT(cp_v)) * max(0, q.liq) +
    (FT(cp_i) - FT(cp_v)) * max(q.ice, 0)
=======
function cp_m(param_set::APS, q::PhasePartition{FT}) where {FT <: Real}
    _cp_d::FT = cp_d(param_set)
    _cp_v::FT = cp_v(param_set)
    _cp_l::FT = cp_l(param_set)
    _cp_i::FT = cp_i(param_set)
    return _cp_d +
           (_cp_v - _cp_d) * q.tot +
           (_cp_l - _cp_v) * q.liq +
           (_cp_i - _cp_v) * q.ice
end
>>>>>>> 0812871e

cp_m(param_set::APS, ::Type{FT}) where {FT <: Real} =
    cp_m(param_set, q_pt_0(FT))

"""
    cp_m(ts::ThermodynamicState)

The isobaric specific heat capacity of moist
air, given a thermodynamic state `ts`.
"""
cp_m(ts::ThermodynamicState) = cp_m(ts.param_set, PhasePartition(ts))
cp_m(ts::PhaseDry{FT}) where {FT <: Real} = FT(cp_d(ts.param_set))

"""
    cv_m([q::PhasePartition])

The isochoric specific heat capacity of moist
air where optionally,
 - `q` [`PhasePartition`](@ref). Without this argument, the results are for dry air.
"""
function cv_m(param_set::APS, q::PhasePartition{FT}) where {FT <: Real}
    _cv_d::FT = cv_d(param_set)
    _cv_v::FT = cv_v(param_set)
    _cv_l::FT = cv_l(param_set)
    _cv_i::FT = cv_i(param_set)
    return _cv_d +
           (_cv_v - _cv_d) * q.tot +
           (_cv_l - _cv_v) * q.liq +
           (_cv_i - _cv_v) * q.ice
end

cv_m(param_set::APS, ::Type{FT}) where {FT <: Real} =
    cv_m(param_set, q_pt_0(FT))

"""
    cv_m(ts::ThermodynamicState)

The isochoric specific heat capacity of moist
air given a thermodynamic state `ts`.
"""
cv_m(ts::ThermodynamicState) = cv_m(ts.param_set, PhasePartition(ts))
cv_m(ts::PhaseDry{FT}) where {FT <: Real} = FT(cv_d(ts.param_set))


"""
    (R_m, cp_m, cv_m, γ_m) = gas_constants([q::PhasePartition])

Wrapper to compute all gas constants at once, where optionally,
 - `q` [`PhasePartition`](@ref). Without this argument, the results are for dry air.

The function returns a tuple of
 - `R_m` [`gas_constant_air`](@ref)
 - `cp_m` [`cp_m`](@ref)
 - `cv_m` [`cv_m`](@ref)
 - `γ_m = cp_m/cv_m`
"""
function gas_constants(
    param_set::APS,
    q::PhasePartition{FT} = q_pt_0(FT),
) where {FT <: Real}
    R_gas = gas_constant_air(param_set, q)
    cp = cp_m(param_set, q)
    cv = cv_m(param_set, q)
    γ = cp / cv
    return (R_gas, cp, cv, γ)
end

"""
    (R_m, cp_m, cv_m, γ_m) = gas_constants(ts::ThermodynamicState)

Wrapper to compute all gas constants at once, given a thermodynamic state `ts`.

The function returns a tuple of
 - `R_m` [`gas_constant_air`](@ref)
 - `cp_m` [`cp_m`](@ref)
 - `cv_m` [`cv_m`](@ref)
 - `γ_m = cp_m/cv_m`

"""
gas_constants(ts::ThermodynamicState) =
    gas_constants(ts.param_set, PhasePartition(ts))

"""
    air_temperature(e_int, q::PhasePartition)

The air temperature, where

 - `e_int` internal energy per unit mass
and, optionally,
 - `q` [`PhasePartition`](@ref). Without this argument, the results are for dry air.
"""
function air_temperature(
    param_set::APS,
    e_int::FT,
    q::PhasePartition{FT} = q_pt_0(FT),
) where {FT <: Real}
    _T_0::FT = T_0(param_set)
    _e_int_v0::FT = e_int_v0(param_set)
    _e_int_i0::FT = e_int_i0(param_set)
    return _T_0 +
           (
        e_int - (q.tot - q.liq) * _e_int_v0 + q.ice * (_e_int_v0 + _e_int_i0)
    ) / cv_m(param_set, q)
end

"""
    air_temperature(ts::ThermodynamicState)

The air temperature, given a thermodynamic state `ts`.
"""
air_temperature(ts::ThermodynamicState) =
    air_temperature(ts.param_set, internal_energy(ts), PhasePartition(ts))
air_temperature(ts::PhaseEquil) = ts.T


"""
    internal_energy(T[, q::PhasePartition])

The internal energy per unit mass, given a thermodynamic state `ts` or

 - `T` temperature
and, optionally,
 - `q` [`PhasePartition`](@ref). Without this argument, the results are for dry air.
"""
function internal_energy(
    param_set::APS,
    T::FT,
    q::PhasePartition{FT} = q_pt_0(FT),
) where {FT <: Real}
    _T_0::FT = T_0(param_set)
    _e_int_v0::FT = e_int_v0(param_set)
    _e_int_i0::FT = e_int_i0(param_set)
    return cv_m(param_set, q) * (T - _T_0) + (q.tot - q.liq) * _e_int_v0 -
           q.ice * (_e_int_v0 + _e_int_i0)
end

"""
    internal_energy(ts::ThermodynamicState)

The internal energy per unit mass, given a thermodynamic state `ts`.
"""
internal_energy(ts::ThermodynamicState) = ts.e_int

"""
    internal_energy(ρ::FT, ρe::FT, ρu::AbstractVector{FT}, e_pot::FT)

The internal energy per unit mass, given
 - `ρ` (moist-)air density
 - `ρe` total energy per unit volume
 - `ρu` momentum vector
 - `e_pot` potential energy (e.g., gravitational) per unit mass
"""
@inline function internal_energy(
    ρ::FT,
    ρe::FT,
    ρu::AbstractVector{FT},
    e_pot::FT,
) where {FT <: Real}
    ρinv = 1 / ρ
    ρe_kin = ρinv * (ρu[1]^2 + ρu[2]^2 + ρu[3]^2) / 2#sum(abs2, ρu) / 2
    ρe_pot = ρ * e_pot
    ρe_int = ρe - ρe_kin - ρe_pot
    e_int = ρinv * ρe_int
    return e_int
end

"""
    internal_energy_sat(T, ρ, q_tot)

The internal energy per unit mass in thermodynamic equilibrium at saturation where

 - `T` temperature
 - `ρ` (moist-)air density
 - `q_tot` total specific humidity
"""
function internal_energy_sat(
    param_set::APS,
    T::FT,
    ρ::FT,
    q_tot::FT,
) where {FT <: Real}
    return internal_energy(
        param_set,
        T,
        PhasePartition_equil(param_set, T, ρ, q_tot),
    )
end

"""
    internal_energy_sat(ts::ThermodynamicState)

The internal energy per unit mass in
thermodynamic equilibrium at saturation,
given a thermodynamic state `ts`.
"""
internal_energy_sat(ts::ThermodynamicState) = internal_energy_sat(
    ts.param_set,
    air_temperature(ts),
    air_density(ts),
    total_specific_humidity(ts),
)


"""
    total_energy(e_kin, e_pot, T[, q::PhasePartition])

The total energy per unit mass, given

 - `e_kin` kinetic energy per unit mass
 - `e_pot` potential energy per unit mass
 - `T` temperature
and, optionally,
 - `q` [`PhasePartition`](@ref). Without this argument, the results are for dry air.

"""
function total_energy(
    param_set::APS,
    e_kin::FT,
    e_pot::FT,
    T::FT,
    q::PhasePartition{FT} = q_pt_0(FT),
) where {FT <: Real}
    return e_kin + e_pot + internal_energy(param_set, T, q)
end

"""
    total_energy(e_kin, e_pot, ts::ThermodynamicState)

The total energy per unit mass
given a thermodynamic state `ts`.
"""
function total_energy(
    e_kin::FT,
    e_pot::FT,
    ts::ThermodynamicState{FT},
) where {FT <: Real}
    return internal_energy(ts) + e_kin + e_pot
end

"""
    soundspeed_air(T[, q::PhasePartition])

The speed of sound in unstratified air, where
 - `T` temperature
and, optionally,
 - `q` [`PhasePartition`](@ref). Without this argument, the results are for dry air.
"""
function soundspeed_air(
    param_set::APS,
    T::FT,
    q::PhasePartition{FT} = q_pt_0(FT),
) where {FT <: Real}
    γ = cp_m(param_set, q) / cv_m(param_set, q)
    R_m = gas_constant_air(param_set, q)
    return sqrt(γ * R_m * T)
end

"""
    soundspeed_air(ts::ThermodynamicState)

The speed of sound in unstratified air given a thermodynamic state `ts`.
"""
soundspeed_air(ts::ThermodynamicState) =
    soundspeed_air(ts.param_set, air_temperature(ts), PhasePartition(ts))


"""
    latent_heat_vapor(T::FT) where {FT<:Real}

The specific latent heat of vaporization where
 - `T` temperature
"""
function latent_heat_vapor(param_set::APS, T::FT) where {FT <: Real}
    _cp_l::FT = cp_l(param_set)
    _cp_v::FT = cp_v(param_set)
    _LH_v0::FT = LH_v0(param_set)
    return latent_heat_generic(param_set, T, _LH_v0, _cp_v - _cp_l)
end

"""
    latent_heat_vapor(ts::ThermodynamicState)

The specific latent heat of vaporization
given a thermodynamic state `ts`.
"""
latent_heat_vapor(ts::ThermodynamicState) =
    latent_heat_vapor(ts.param_set, air_temperature(ts))

"""
    latent_heat_sublim(T::FT) where {FT<:Real}

The specific latent heat of sublimation where
 - `T` temperature
"""
function latent_heat_sublim(param_set::APS, T::FT) where {FT <: Real}
    _LH_s0::FT = LH_s0(param_set)
    _cp_v::FT = cp_v(param_set)
    _cp_i::FT = cp_i(param_set)
    return latent_heat_generic(param_set, T, _LH_s0, _cp_v - _cp_i)
end

"""
    latent_heat_sublim(ts::ThermodynamicState)

The specific latent heat of sublimation
given a thermodynamic state `ts`.
"""
latent_heat_sublim(ts::ThermodynamicState) =
    latent_heat_sublim(ts.param_set, air_temperature(ts))

"""
    latent_heat_fusion(T::FT) where {FT<:Real}

The specific latent heat of fusion where
 - `T` temperature
"""
function latent_heat_fusion(param_set::APS, T::FT) where {FT <: Real}
    _LH_f0::FT = LH_f0(param_set)
    _cp_l::FT = cp_l(param_set)
    _cp_i::FT = cp_i(param_set)
    return latent_heat_generic(param_set, T, _LH_f0, _cp_l - _cp_i)
end

"""
    latent_heat_fusion(ts::ThermodynamicState)

The specific latent heat of fusion
given a thermodynamic state `ts`.
"""
latent_heat_fusion(ts::ThermodynamicState) =
    latent_heat_fusion(ts.param_set, air_temperature(ts))

"""
    latent_heat_generic(T::FT, LH_0::FT, Δcp::FT) where {FT<:Real}

The specific latent heat of a generic phase transition between
two phases, computed using Kirchhoff's relation with constant
isobaric specific heat capacities of the two phases, given

 - `T` temperature
 - `LH_0` latent heat of the phase transition at `T_0`
 - `Δcp` difference between the isobaric specific heat capacities
         (heat capacity in the higher-temperature phase minus that
         in the lower-temperature phase).
"""
function latent_heat_generic(
    param_set::APS,
    T::FT,
    LH_0::FT,
    Δcp::FT,
) where {FT <: Real}
    _T_0::FT = T_0(param_set)
    return LH_0 + Δcp * (T - _T_0)
end


"""
    Phase

A condensed phase, to dispatch over
[`saturation_vapor_pressure`](@ref) and
[`q_vap_saturation_generic`](@ref).
"""
abstract type Phase end

"""
    Liquid <: Phase

A liquid phase, to dispatch over
[`saturation_vapor_pressure`](@ref) and
[`q_vap_saturation_generic`](@ref).
"""
struct Liquid <: Phase end

"""
    Ice <: Phase

An ice phase, to dispatch over
[`saturation_vapor_pressure`](@ref) and
[`q_vap_saturation_generic`](@ref).
"""
struct Ice <: Phase end

"""
    saturation_vapor_pressure(T, Liquid())

Return the saturation vapor pressure over a plane liquid surface at
temperature `T`.

    saturation_vapor_pressure(T, Ice())

Return the saturation vapor pressure over a plane ice surface at
temperature `T`.

    saturation_vapor_pressure(T, LH_0, Δcp)

Compute the saturation vapor pressure over a plane surface by integration
of the Clausius-Clapeyron relation.

The Clausius-Clapeyron relation

    dlog(p_v_sat)/dT = [LH_0 + Δcp * (T-T_0)]/(R_v*T^2)

is integrated from the triple point temperature `T_triple`, using
Kirchhoff's relation

    L = LH_0 + Δcp * (T - T_0)

for the specific latent heat `L` with constant isobaric specific
heats of the phases. The linear dependence of the specific latent heat
on temperature `T` allows analytic integration of the Clausius-Clapeyron
relation to obtain the saturation vapor pressure `p_v_sat` as a function of
the triple point pressure `press_triple`.

"""
function saturation_vapor_pressure(
    param_set::APS,
    T::FT,
    ::Liquid,
) where {FT <: Real}
    _LH_v0::FT = LH_v0(param_set)
    _cp_v::FT = cp_v(param_set)
    _cp_l::FT = cp_l(param_set)
    return saturation_vapor_pressure(param_set, T, _LH_v0, _cp_v - _cp_l)
end

function saturation_vapor_pressure(
    ts::ThermodynamicState{FT},
    ::Liquid,
) where {FT <: Real}
    _LH_v0::FT = LH_v0(ts.param_set)
    _cp_v::FT = cp_v(ts.param_set)
    _cp_l::FT = cp_l(ts.param_set)
    return saturation_vapor_pressure(
        ts.param_set,
        air_temperature(ts),
        _LH_v0,
        _cp_v - _cp_l,
    )

end

function saturation_vapor_pressure(
    param_set::APS,
    T::FT,
    ::Ice,
) where {FT <: Real}
    _LH_s0::FT = LH_s0(param_set)
    _cp_v::FT = cp_v(param_set)
    _cp_i::FT = cp_i(param_set)
    return saturation_vapor_pressure(param_set, T, _LH_s0, _cp_v - _cp_i)
end

function saturation_vapor_pressure(
    ts::ThermodynamicState{FT},
    ::Ice,
) where {FT <: Real}
    _LH_s0::FT = LH_s0(ts.param_set)
    _cp_v::FT = cp_v(ts.param_set)
    _cp_i::FT = cp_i(ts.param_set)
    return saturation_vapor_pressure(
        ts.param_set,
        air_temperature(ts),
        _LH_s0,
        _cp_v - _cp_i,
    )
end

function saturation_vapor_pressure(
    param_set::APS,
    T::FT,
    LH_0::FT,
    Δcp::FT,
) where {FT <: Real}
    _press_triple::FT = press_triple(param_set)
    _R_v::FT = R_v(param_set)
    _T_triple::FT = T_triple(param_set)
    _T_0::FT = T_0(param_set)

    return _press_triple *
           (T / _T_triple)^(Δcp / _R_v) *
           exp((LH_0 - Δcp * _T_0) / _R_v * (1 / _T_triple - 1 / T))

end

"""
    q_vap_saturation_generic(T, ρ[; phase=Liquid()])

Compute the saturation specific humidity over a plane surface of condensate, given

 - `T` temperature
 - `ρ` (moist-)air density
and, optionally,
 - `Liquid()` indicating condensate is liquid
 - `Ice()` indicating condensate is ice
"""
function q_vap_saturation_generic(
    param_set::APS,
    T::FT,
    ρ::FT;
    phase::Phase = Liquid(),
) where {FT <: Real}
    p_v_sat = saturation_vapor_pressure(param_set, T, phase)
    return q_vap_saturation_from_pressure(param_set, T, ρ, p_v_sat)
end

"""
    q_vap_saturation(T, ρ[, q::PhasePartition])

Compute the saturation specific humidity, given

 - `T` temperature
 - `ρ` (moist-)air density
and, optionally,
 - `q` [`PhasePartition`](@ref)

If the `PhasePartition` `q` is given, the saturation specific humidity is that of a
mixture of liquid and ice, computed in a thermodynamically consistent way from the
weighted sum of the latent heats of the respective phase transitions (Pressel et al.,
JAMES, 2015). That is, the saturation vapor pressure and from it the saturation specific
humidity are computed from a weighted mean of the latent heats of vaporization and
sublimation, with the weights given by the fractions of condensates `q.liq/(q.liq + q.ice)`
and `q.ice/(q.liq + q.ice)` that are liquid and ice, respectively.

If the `PhasePartition` `q` is not given, or has zero liquid and ice specific humidities,
the saturation specific humidity is that over a mixture of liquid and ice, with the
fraction of liquid given by temperature dependent `liquid_fraction(T)` and the
fraction of ice by the complement `1 - liquid_fraction(T)`.
"""
function q_vap_saturation(
    param_set::APS,
    T::FT,
    ρ::FT,
    q::PhasePartition{FT} = q_pt_0(FT),
) where {FT <: Real}

    _LH_v0::FT = LH_v0(param_set)
    _LH_s0::FT = LH_s0(param_set)
    _cp_v::FT = cp_v(param_set)
    _cp_l::FT = cp_l(param_set)
    _cp_i::FT = cp_i(param_set)
    # get phase partitioning
    _liquid_frac = liquid_fraction(param_set, T, q)
    _ice_frac = 1 - _liquid_frac

    # effective latent heat at T_0 and effective difference in isobaric specific
    # heats of the mixture
    LH_0 = _liquid_frac * _LH_v0 + _ice_frac * _LH_s0
    Δcp = _liquid_frac * (_cp_v - _cp_l) + _ice_frac * (_cp_v - _cp_i)

    # saturation vapor pressure over possible mixture of liquid and ice
    p_v_sat = saturation_vapor_pressure(param_set, T, LH_0, Δcp)

    return q_vap_saturation_from_pressure(param_set, T, ρ, p_v_sat)

end

"""
    q_vap_saturation(ts::ThermodynamicState)

Compute the saturation specific humidity, given a thermodynamic state `ts`.
"""
q_vap_saturation(ts::ThermodynamicState) = q_vap_saturation(
    ts.param_set,
    air_temperature(ts),
    air_density(ts),
    PhasePartition(ts),
)

"""
    q_vap_saturation_from_pressure(T, ρ, p_v_sat)

Compute the saturation specific humidity, given

 - `T` temperature,
 - `ρ` (moist-)air density
 - `p_v_sat` saturation vapor pressure
"""
function q_vap_saturation_from_pressure(
    param_set::APS,
    T::FT,
    ρ::FT,
    p_v_sat::FT,
) where {FT <: Real}
    _R_v::FT = R_v(param_set)
    return p_v_sat / (ρ * _R_v * T)
end

"""
    saturation_excess(T, ρ, q::PhasePartition)

The saturation excess in equilibrium where

 - `T` temperature
 - `ρ` (moist-)air density
 - `q` [`PhasePartition`](@ref)

The saturation excess is the difference between the total specific humidity `q.tot`
and the saturation specific humidity in equilibrium, and it is defined to be
nonzero only if this difference is positive.
"""
function saturation_excess(
    param_set::APS,
    T::FT,
    ρ::FT,
    q::PhasePartition{FT},
) where {FT <: Real}
    return max(0, q.tot - q_vap_saturation(param_set, T, ρ, q))
end

"""
    saturation_excess(ts::ThermodynamicState)

Compute the saturation excess in equilibrium,
given a thermodynamic state `ts`.
"""
saturation_excess(ts::ThermodynamicState) = saturation_excess(
    ts.param_set,
    air_temperature(ts),
    air_density(ts),
    PhasePartition(ts),
)

"""
    liquid_fraction(T[, q::PhasePartition])

The fraction of condensate that is liquid where

 - `T` temperature
 - `q` [`PhasePartition`](@ref)

If `q.liq` or `q.ice` are nonzero, the liquid fraction is computed from
them.

Otherwise, phase equilibrium is assumed so that the fraction of liquid
is a function that is 1 above `T_freeze` and goes to zero below `T_freeze`.
"""
function liquid_fraction(
    param_set::APS,
    T::FT,
    q::PhasePartition{FT} = q_pt_0(FT),
) where {FT <: Real}
    _T_freeze::FT = T_freeze(param_set)
    q_c = q.liq + q.ice     # condensate specific humidity
    if q_c > 0
        return q.liq / q_c
    else
        # For now: Heaviside function for partitioning into liquid and ice: all liquid
        # for T > T_freeze; all ice for T <= T_freeze
        return FT(T > _T_freeze)
    end
end

"""
    liquid_fraction(ts::ThermodynamicState)

The fraction of condensate that is liquid given a thermodynamic state `ts`.
"""
liquid_fraction(ts::ThermodynamicState) =
    liquid_fraction(ts.param_set, air_temperature(ts), PhasePartition(ts))

"""
    PhasePartition_equil(T, ρ, q_tot)

Partition the phases in equilibrium, returning a [`PhasePartition`](@ref) object using the
[`liquid_fraction`](@ref) function where

 - `T` temperature
 - `ρ` (moist-)air density
 - `q_tot` total specific humidity

The residual `q.tot - q.liq - q.ice` is the vapor specific humidity.
"""
function PhasePartition_equil(
    param_set::APS,
    T::FT,
    ρ::FT,
    q_tot::FT,
) where {FT <: Real}
    _liquid_frac = liquid_fraction(param_set, T)                      # fraction of condensate that is liquid
    q_c = saturation_excess(param_set, T, ρ, PhasePartition(q_tot)) # condensate specific humidity
    q_liq = _liquid_frac * q_c                             # liquid specific humidity
    q_ice = (1 - _liquid_frac) * q_c                       # ice specific humidity

    return PhasePartition(q_tot, q_liq, q_ice)
end

PhasePartition_equil(ts::PhaseNonEquil) = PhasePartition_equil(
    ts.param_set,
    air_temperature(ts),
    air_density(ts),
    total_specific_humidity(ts),
)

PhasePartition(ts::PhaseDry{FT}) where {FT <: Real} = q_pt_0(FT)
PhasePartition(ts::PhaseEquil) = PhasePartition_equil(
    ts.param_set,
    air_temperature(ts),
    air_density(ts),
    total_specific_humidity(ts),
)
PhasePartition(ts::PhaseNonEquil) = ts.q

function ∂e_int_∂T(
    param_set::APS,
    T::FT,
    e_int::FT,
    ρ::FT,
    q_tot::FT,
) where {FT <: Real}
    _LH_v0::FT = LH_v0(param_set)
    _LH_s0::FT = LH_s0(param_set)
    _R_v::FT = R_v(param_set)
    _T_0::FT = T_0(param_set)
    _cv_v::FT = cv_v(param_set)
    _cv_l::FT = cv_l(param_set)
    _cv_i::FT = cv_i(param_set)
    _e_int_v0::FT = e_int_v0(param_set)
    _e_int_i0::FT = e_int_i0(param_set)

    cvm = cv_m(param_set, PhasePartition_equil(param_set, T, ρ, q_tot))
    q_vap_sat = q_vap_saturation(param_set, T, ρ)
    λ = liquid_fraction(param_set, T)
    L = λ * _LH_v0 + (1 - λ) * _LH_s0
    ∂q_vap_sat_∂T = q_vap_sat * L / (_R_v * T^2)
    dcvm_dq_vap = _cv_v - λ * _cv_l - (1 - λ) * _cv_i
    return cvm +
           (_e_int_v0 + (1 - λ) * _e_int_i0 + (T - _T_0) * dcvm_dq_vap) *
           ∂q_vap_sat_∂T
end

"""
    saturation_adjustment(e_int, ρ, q_tot)

Compute the temperature that is consistent with

 - `e_int` internal energy
 - `ρ` (moist-)air density
 - `q_tot` total specific humidity
 - `tol` tolerance for non-linear equation solve
 - `maxiter` maximum iterations for non-linear equation solve

by finding the root of

``e_int - internal_energy_sat(T,ρ,q_tot) = 0``

using Newtons method with analytic gradients.

See also [`saturation_adjustment`](@ref).
"""
function saturation_adjustment(
    param_set::APS,
    e_int::FT,
    ρ::FT,
    q_tot::FT,
    maxiter::Int,
    tol::FT,
) where {FT <: Real}
    _T_min::FT = T_min(param_set)

    T_1 = max(_T_min, air_temperature(param_set, e_int, PhasePartition(q_tot))) # Assume all vapor
    q_v_sat = q_vap_saturation(param_set, T_1, ρ)
    unsaturated = q_tot <= q_v_sat
    if unsaturated && T_1 > _T_min
        return T_1
    else
        sol = find_zero(
            T -> internal_energy_sat(param_set, T, ρ, q_tot) - e_int,
            T_ -> ∂e_int_∂T(param_set, T_, e_int, ρ, q_tot),
            T_1,
            NewtonsMethod(),
            CompactSolution(),
            tol,
            maxiter,
        )
        if !sol.converged
            error("saturation_adjustment did not converge")
        end
        return sol.root
    end
end

"""
    ΔT_min(::Type{FT})

Minimum interval for saturation adjustment using Secant method
"""
@inline ΔT_min(::Type{FT}) where {FT} = FT(3)

"""
    ΔT_max(::Type{FT})

Maximum interval for saturation adjustment using Secant method
"""
@inline ΔT_max(::Type{FT}) where {FT} = FT(10)

"""
    bound_upper_temperature(T_1::FT, T_2::FT) where {FT<:Real}

Bounds the upper temperature, `T_2`, for
saturation adjustment using Secant method
"""
@inline function bound_upper_temperature(T_1::FT, T_2::FT) where {FT <: Real}
    T_2 = max(T_1 + ΔT_min(FT), T_2)
    return min(T_1 + ΔT_max(FT), T_2)
end

"""
    saturation_adjustment_SecantMethod(e_int, ρ, q_tot)

Compute the temperature `T` that is consistent with

 - `e_int` internal energy
 - `ρ` (moist-)air density
 - `q_tot` total specific humidity
 - `tol` tolerance for non-linear equation solve
 - `maxiter` maximum iterations for non-linear equation solve

by finding the root of

``e_int - internal_energy_sat(T,ρ,q_tot) = 0``

See also [`saturation_adjustment_q_tot_θ_liq_ice`](@ref).
"""
function saturation_adjustment_SecantMethod(
    param_set::APS,
    e_int::FT,
    ρ::FT,
    q_tot::FT,
    maxiter::Int,
    tol::FT,
) where {FT <: Real}
    _T_min::FT = T_min(param_set)
    T_1 = max(_T_min, air_temperature(param_set, e_int, PhasePartition(q_tot))) # Assume all vapor
    q_v_sat = q_vap_saturation(param_set, T_1, ρ)
    unsaturated = q_tot <= q_v_sat
    if unsaturated && T_1 > _T_min
        return T_1
    else
        # FIXME here: need to revisit bounds for saturation adjustment to guarantee bracketing of zero.
        T_2 = air_temperature(
            param_set,
            e_int,
            PhasePartition(q_tot, FT(0), q_tot),
        ) # Assume all ice
        T_2 = bound_upper_temperature(T_1, T_2)
        sol = find_zero(
            T -> internal_energy_sat(param_set, T, ρ, q_tot) - e_int,
            T_1,
            T_2,
            SecantMethod(),
            CompactSolution(),
            tol,
            maxiter,
        )
        if !sol.converged
            error("saturation_adjustment_SecantMethod did not converge")
        end
        return sol.root
    end
end

"""
    saturation_adjustment_q_tot_θ_liq_ice(θ_liq_ice, ρ, q_tot)

Compute the temperature `T` that is consistent with

 - `θ_liq_ice` liquid-ice potential temperature
 - `q_tot` total specific humidity
 - `ρ` (moist-)air density
 - `tol` tolerance for non-linear equation solve
 - `maxiter` maximum iterations for non-linear equation solve

by finding the root of

``
  θ_{liq_ice} - liquid_ice_pottemp_sat(T, ρ, q_tot) = 0
``

See also [`saturation_adjustment`](@ref).
"""
function saturation_adjustment_q_tot_θ_liq_ice(
    param_set::APS,
    θ_liq_ice::FT,
    ρ::FT,
    q_tot::FT,
    maxiter::Int,
    tol::FT,
) where {FT <: Real}
    _T_min::FT = T_min(param_set)
    T_1 = max(
        _T_min,
        air_temperature_from_liquid_ice_pottemp(
            param_set,
            θ_liq_ice,
            ρ,
            PhasePartition(q_tot),
        ),
    ) # Assume all vapor
    q_v_sat = q_vap_saturation(param_set, T_1, ρ)
    unsaturated = q_tot <= q_v_sat
    if unsaturated && T_1 > _T_min
        return T_1
    else
        T_2 = air_temperature_from_liquid_ice_pottemp(
            param_set,
            θ_liq_ice,
            ρ,
            PhasePartition(q_tot, FT(0), q_tot),
        ) # Assume all ice
        T_2 = bound_upper_temperature(T_1, T_2)
        sol = find_zero(
            T -> liquid_ice_pottemp_sat(param_set, T, ρ, q_tot) - θ_liq_ice,
            T_1,
            T_2,
            SecantMethod(),
            CompactSolution(),
            tol,
            maxiter,
        )
        if !sol.converged
            error("saturation_adjustment_q_tot_θ_liq_ice did not converge")
        end
        return sol.root
    end
end

"""
    saturation_adjustment_q_tot_θ_liq_ice_given_pressure(θ_liq_ice, p, q_tot)

Compute the temperature `T` that is consistent with

 - `θ_liq_ice` liquid-ice potential temperature
 - `q_tot` total specific humidity
 - `p` pressure
 - `tol` tolerance for non-linear equation solve
 - `maxiter` maximum iterations for non-linear equation solve

by finding the root of

``
  θ_{liq_ice} - liquid_ice_pottemp_sat(T, air_density(T, p, PhasePartition(q_tot)), q_tot) = 0
``

See also [`saturation_adjustment`](@ref).
"""
function saturation_adjustment_q_tot_θ_liq_ice_given_pressure(
    param_set::APS,
    θ_liq_ice::FT,
    p::FT,
    q_tot::FT,
    maxiter::Int,
    tol::FT,
) where {FT <: Real}
    _T_min::FT = T_min(param_set)
    T_1 = air_temperature_from_liquid_ice_pottemp_given_pressure(
        param_set,
        θ_liq_ice,
        p,
        PhasePartition(q_tot),
    ) # Assume all vapor
    ρ = air_density(param_set, T_1, p, PhasePartition(q_tot))
    q_v_sat = q_vap_saturation(param_set, T_1, ρ)
    unsaturated = q_tot <= q_v_sat
    if unsaturated && T_1 > _T_min
        return T_1
    else
        T_2 = air_temperature_from_liquid_ice_pottemp(
            param_set,
            θ_liq_ice,
            p,
            PhasePartition(q_tot, FT(0), q_tot),
        ) # Assume all ice
        T_2 = bound_upper_temperature(T_1, T_2)
        sol = find_zero(
            T ->
                liquid_ice_pottemp_sat(
                    param_set,
                    T,
                    air_density(param_set, T, p, PhasePartition(q_tot)),
                    q_tot,
                ) - θ_liq_ice,
            T_1,
            T_2,
            SecantMethod(),
            CompactSolution(),
            tol,
            maxiter,
        )
        if !sol.converged
            error("saturation_adjustment_q_tot_θ_liq_ice_given_pressure did not converge")
        end
        return sol.root
    end
end

"""
    latent_heat_liq_ice(q::PhasePartition{FT})

Effective latent heat of condensate (weighted sum of liquid and ice),
with specific latent heat evaluated at reference temperature `T_0`.
"""
function latent_heat_liq_ice(
    param_set::APS,
    q::PhasePartition{FT} = q_pt_0(FT),
) where {FT <: Real}
    _LH_v0::FT = LH_v0(param_set)
    _LH_s0::FT = LH_s0(param_set)
    return _LH_v0 * q.liq + _LH_s0 * q.ice
end


"""
    liquid_ice_pottemp_given_pressure(T, p, q::PhasePartition)

The liquid-ice potential temperature where
 - `T` temperature
 - `p` pressure
and, optionally,
 - `q` [`PhasePartition`](@ref). Without this argument, the results are for dry air.
"""
function liquid_ice_pottemp_given_pressure(
    param_set::APS,
    T::FT,
    p::FT,
    q::PhasePartition{FT} = q_pt_0(FT),
) where {FT <: Real}
    # liquid-ice potential temperature, approximating latent heats
    # of phase transitions as constants
    return dry_pottemp_given_pressure(param_set, T, p, q) *
           (1 - latent_heat_liq_ice(param_set, q) / (cp_m(param_set, q) * T))
end


"""
    liquid_ice_pottemp(T, ρ, q::PhasePartition)

The liquid-ice potential temperature where
 - `T` temperature
 - `ρ` (moist-)air density
and, optionally,
 - `q` [`PhasePartition`](@ref). Without this argument, the results are for dry air.
"""
function liquid_ice_pottemp(
    param_set::APS,
    T::FT,
    ρ::FT,
    q::PhasePartition{FT} = q_pt_0(FT),
) where {FT <: Real}
    return liquid_ice_pottemp_given_pressure(
        param_set,
        T,
        air_pressure(param_set, T, ρ, q),
        q,
    )
end

"""
    liquid_ice_pottemp(ts::ThermodynamicState)

The liquid-ice potential temperature,
given a thermodynamic state `ts`.
"""
liquid_ice_pottemp(ts::ThermodynamicState) = liquid_ice_pottemp(
    ts.param_set,
    air_temperature(ts),
    air_density(ts),
    PhasePartition(ts),
)

"""
    dry_pottemp(T, ρ[, q::PhasePartition])

The dry potential temperature where

 - `T` temperature
 - `ρ` (moist-)air density
and, optionally,
 - `q` [`PhasePartition`](@ref). Without this argument, the results are for dry air.
 """
function dry_pottemp(
    param_set::APS,
    T::FT,
    ρ::FT,
    q::PhasePartition{FT} = q_pt_0(FT),
) where {FT <: Real}
    return T / exner(param_set, T, ρ, q)
end

"""
    dry_pottemp_given_pressure(T, p[, q::PhasePartition])

The dry potential temperature where

 - `T` temperature
 - `p` pressure
and, optionally,
 - `q` [`PhasePartition`](@ref). Without this argument, the results are for dry air.
 """
function dry_pottemp_given_pressure(
    param_set::APS,
    T::FT,
    p::FT,
    q::PhasePartition{FT} = q_pt_0(FT),
) where {FT <: Real}
    return T / exner_given_pressure(param_set, p, q)
end

"""
    dry_pottemp(ts::ThermodynamicState)

The dry potential temperature, given a thermodynamic state `ts`.
"""
dry_pottemp(ts::ThermodynamicState) = dry_pottemp(
    ts.param_set,
    air_temperature(ts),
    air_density(ts),
    PhasePartition(ts),
)

"""
    air_temperature_from_liquid_ice_pottemp(θ_liq_ice, ρ, q::PhasePartition)

The temperature given
 - `θ_liq_ice` liquid-ice potential temperature
 - `ρ` (moist-)air density
and, optionally,
 - `q` [`PhasePartition`](@ref). Without this argument, the results are for dry air.
"""
function air_temperature_from_liquid_ice_pottemp(
    param_set::APS,
    θ_liq_ice::FT,
    ρ::FT,
    q::PhasePartition{FT} = q_pt_0(FT),
) where {FT <: Real}

    _MSLP::FT = MSLP(param_set)
    cvm = cv_m(param_set, q)
    cpm = cp_m(param_set, q)
    R_m = gas_constant_air(param_set, q)
    κ = 1 - cvm / cpm
    T_u = (ρ * R_m * θ_liq_ice / _MSLP)^(R_m / cvm) * θ_liq_ice
    T_1 = latent_heat_liq_ice(param_set, q) / cvm
    T_2 = -κ / (2 * T_u) * (latent_heat_liq_ice(param_set, q) / cvm)^2
    return T_u + T_1 + T_2
end

"""
    air_temperature_from_liquid_ice_pottemp_non_linear(θ_liq_ice, ρ, q::PhasePartition)

Computes temperature `T` given

 - `θ_liq_ice` liquid-ice potential temperature
 - `ρ` (moist-)air density
 - `tol` tolerance for non-linear equation solve
 - `maxiter` maximum iterations for non-linear equation solve
and, optionally,
 - `q` [`PhasePartition`](@ref). Without this argument, the results are for dry air,

by finding the root of
``
  T - air_temperature_from_liquid_ice_pottemp_given_pressure(θ_liq_ice, air_pressure(T, ρ, q), q) = 0
``
"""
function air_temperature_from_liquid_ice_pottemp_non_linear(
    param_set::APS,
    θ_liq_ice::FT,
    ρ::FT,
    maxiter::Int,
    tol::FT,
    q::PhasePartition{FT} = q_pt_0(FT),
) where {FT <: Real}
    _T_min::FT = T_min(param_set)
    _T_max::FT = T_max(param_set)
    sol = find_zero(
        T ->
            T - air_temperature_from_liquid_ice_pottemp_given_pressure(
                param_set,
                θ_liq_ice,
                air_pressure(param_set, T, ρ, q),
                q,
            ),
        _T_min,
        _T_max,
        SecantMethod(),
        CompactSolution(),
        tol,
        maxiter,
    )
    if !sol.converged
        error("air_temperature_from_liquid_ice_pottemp_non_linear did not converge")
    end
    return sol.root
end

"""
    air_temperature_from_liquid_ice_pottemp_given_pressure(θ_liq_ice, p[, q::PhasePartition])

The air temperature where

 - `θ_liq_ice` liquid-ice potential temperature
 - `p` pressure
and, optionally,
 - `q` [`PhasePartition`](@ref). Without this argument, the results are for dry air.
"""
function air_temperature_from_liquid_ice_pottemp_given_pressure(
    param_set::APS,
    θ_liq_ice::FT,
    p::FT,
    q::PhasePartition{FT} = q_pt_0(FT),
) where {FT <: Real}
    return θ_liq_ice * exner_given_pressure(param_set, p, q) +
           latent_heat_liq_ice(param_set, q) / cp_m(param_set, q)
end

"""
    virtual_pottemp(T, ρ[, q::PhasePartition])

The virtual temperature where

 - `T` temperature
 - `ρ` (moist-)air density
and, optionally,
 - `q` [`PhasePartition`](@ref). Without this argument, the results are for dry air.
"""
function virtual_pottemp(
    param_set::APS,
    T::FT,
    ρ::FT,
    q::PhasePartition{FT} = q_pt_0(FT),
) where {FT <: Real}
    _R_d::FT = R_d(param_set)
    return gas_constant_air(param_set, q) / _R_d *
           dry_pottemp(param_set, T, ρ, q)
end

"""
    virtual_pottemp(ts::ThermodynamicState)

The virtual potential temperature,
given a thermodynamic state `ts`.
"""
virtual_pottemp(ts::ThermodynamicState) = virtual_pottemp(
    ts.param_set,
    air_temperature(ts),
    air_density(ts),
    PhasePartition(ts),
)

"""
    liquid_ice_pottemp_sat(T, ρ[, q::PhasePartition])

The saturated liquid ice potential temperature where

 - `T` temperature
 - `ρ` (moist-)air density
and, optionally,
 - `q` [`PhasePartition`](@ref). Without this argument, the results are for dry air.
"""
function liquid_ice_pottemp_sat(
    param_set::APS,
    T::FT,
    ρ::FT,
    q::PhasePartition{FT} = q_pt_0(FT),
) where {FT <: Real}
    q_v_sat = q_vap_saturation(param_set, T, ρ, q)
    return liquid_ice_pottemp(param_set, T, ρ, PhasePartition(q_v_sat))
end

"""
    liquid_ice_pottemp_sat(T, ρ, q_tot)

The saturated liquid ice potential temperature where

 - `T` temperature
 - `ρ` (moist-)air density
 - `q_tot` total specific humidity
"""
function liquid_ice_pottemp_sat(
    param_set::APS,
    T::FT,
    ρ::FT,
    q_tot::FT,
) where {FT <: Real}
    return liquid_ice_pottemp(
        param_set,
        T,
        ρ,
        PhasePartition_equil(param_set, T, ρ, q_tot),
    )
end

"""
    liquid_ice_pottemp_sat(ts::ThermodynamicState)

The liquid potential temperature given a thermodynamic state `ts`.
"""
liquid_ice_pottemp_sat(ts::ThermodynamicState) = liquid_ice_pottemp_sat(
    ts.param_set,
    air_temperature(ts),
    air_density(ts),
    PhasePartition(ts),
)

"""
    exner_given_pressure(p[, q::PhasePartition])

The Exner function where
 - `p` pressure
and, optionally,
 - `q` [`PhasePartition`](@ref). Without this argument, the results are for dry air.
"""
function exner_given_pressure(
    param_set::APS,
    p::FT,
    q::PhasePartition{FT} = q_pt_0(FT),
) where {FT <: Real}
    _MSLP::FT = MSLP(param_set)
    # gas constant and isobaric specific heat of moist air
<<<<<<< HEAD
    _R_m = gas_constant_air(q, param_set)
    _cp_m = cp_m(q, param_set)
    return (p / FT(MSLP))^(_R_m / _cp_m)
=======
    _R_m = gas_constant_air(param_set, q)
    _cp_m = cp_m(param_set, q)

    return (p / _MSLP)^(_R_m / _cp_m)
>>>>>>> 0812871e
end

"""
    exner(T, ρ[, q::PhasePartition)])

The Exner function where
 - `T` temperature
 - `ρ` (moist-)air density
and, optionally,
 - `q` [`PhasePartition`](@ref). Without this argument, the results are for dry air.
"""
function exner(
    param_set::APS,
    T::FT,
    ρ::FT,
    q::PhasePartition{FT} = q_pt_0(FT),
) where {FT <: Real}
    return exner_given_pressure(param_set, air_pressure(param_set, T, ρ, q), q)
end

"""
    exner(ts::ThermodynamicState)

The Exner function, given a thermodynamic state `ts`.
"""
exner(ts::ThermodynamicState) = exner(
    ts.param_set,
    air_temperature(ts),
    air_density(ts),
    PhasePartition(ts),
)

"""
    relative_humidity(T, p, e_int, q::PhasePartition)

The relative humidity, given
 - `T` temperature
 - `p` pressure
 - `e_int` internal energy per unit mass
and, optionally,
 - `q` [`PhasePartition`](@ref). Without this argument, the results are for dry air.
 """
function relative_humidity(
    param_set::APS,
    T::FT,
    p::FT,
    e_int::FT,
    q::PhasePartition{FT} = q_pt_0(FT),
) where {FT <: Real}
    _R_v::FT = R_v(param_set)
    q_vap = q.tot - q.liq - q.ice
    p_vap =
        q_vap *
        air_density(param_set, T, p, q) *
        _R_v *
        air_temperature(param_set, e_int, q)
    liq_frac = liquid_fraction(param_set, T, q)
    p_vap_sat =
        liq_frac * saturation_vapor_pressure(param_set, T, Liquid()) +
        (1 - liq_frac) * saturation_vapor_pressure(param_set, T, Ice())
    return p_vap / p_vap_sat
end

"""
    relative_humidity(ts::ThermodynamicState)

The relative humidity, given a thermodynamic state `ts`.
"""
relative_humidity(ts::ThermodynamicState{FT}) where {FT <: Real} =
    relative_humidity(
        ts.param_set,
        air_temperature(ts),
        air_pressure(ts),
        internal_energy(ts),
        PhasePartition(ts),
    )

end #module MoistThermodynamics.jl<|MERGE_RESOLUTION|>--- conflicted
+++ resolved
@@ -174,16 +174,6 @@
 air where, optionally,
  - `q` [`PhasePartition`](@ref). Without this argument, the results are for dry air.
 """
-<<<<<<< HEAD
-cp_m(
-    q::PhasePartition{FT},
-    param_set::APS{FT} = MTPS{FT}(),
-) where {FT <: Real} =
-    FT(cp_d) +
-    (FT(cp_v) - FT(cp_d)) * max(0, q.tot) +
-    (FT(cp_l) - FT(cp_v)) * max(0, q.liq) +
-    (FT(cp_i) - FT(cp_v)) * max(q.ice, 0)
-=======
 function cp_m(param_set::APS, q::PhasePartition{FT}) where {FT <: Real}
     _cp_d::FT = cp_d(param_set)
     _cp_v::FT = cp_v(param_set)
@@ -194,7 +184,6 @@
            (_cp_l - _cp_v) * q.liq +
            (_cp_i - _cp_v) * q.ice
 end
->>>>>>> 0812871e
 
 cp_m(param_set::APS, ::Type{FT}) where {FT <: Real} =
     cp_m(param_set, q_pt_0(FT))
@@ -1514,16 +1503,10 @@
 ) where {FT <: Real}
     _MSLP::FT = MSLP(param_set)
     # gas constant and isobaric specific heat of moist air
-<<<<<<< HEAD
-    _R_m = gas_constant_air(q, param_set)
-    _cp_m = cp_m(q, param_set)
-    return (p / FT(MSLP))^(_R_m / _cp_m)
-=======
     _R_m = gas_constant_air(param_set, q)
     _cp_m = cp_m(param_set, q)
 
     return (p / _MSLP)^(_R_m / _cp_m)
->>>>>>> 0812871e
 end
 
 """
