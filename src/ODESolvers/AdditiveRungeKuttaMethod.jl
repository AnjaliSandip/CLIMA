module AdditiveRungeKuttaMethod
export AdditiveRungeKutta
export ARK2GiraldoKellyConstantinescu
export ARK548L2SA2KennedyCarpenter, ARK437L2SA1KennedyCarpenter

using GPUifyLoops
include("AdditiveRungeKuttaMethod_kernels.jl")

using StaticArrays

using ..ODESolvers
ODEs = ODESolvers
using ..SpaceMethods
using ..LinearSolvers
using ..MPIStateArrays: device, realview

"""
    AdditiveRungeKutta(f, l, linsol, RKAe, RKAi, RKB, RKC, Q; dt, t0 = 0)

This is a time stepping object for implicit-explicit time stepping of the
decomposed differential equation given by the chosen linear operator `l`,
the full right-hand-side function `f` and the state `Q`, i.e.,

```math
  \\dot{Q} = [l(Q, t)] + [f(Q, t) - l(Q, t)]
```

with the required time step size `dt` and optional initial time `t0`. The
linear operator `l` is integrated implicitly whereas the remaining part
`f - l` is integrated explicitly. This time stepping object is intended
to be passed to the `solve!` command.

The constructor builds an additive Runge--Kutta scheme 
based on the provided `RKAe`, `RKAi`, `RKB` and `RKC` coefficient arrays.
The resulting linear systems are solved using the provided `linsol` function.

The available concrete implementations are:

  - [`ARK2GiraldoKellyConstantinescu`](@ref)
  - [`ARK548L2SA2KennedyCarpenter`](@ref)
"""
mutable struct AdditiveRungeKutta{T, RT, AT, LT, Nstages, Nstages_sq} <: ODEs.AbstractODESolver
  "time step"
  dt::RT
  "time"
  t::RT
  "rhs function"
  rhs!
  "rhs linear operator"
  rhs_linear!
  "linear solver"
  linearsolver::LT
  "Storage for solution during the AdditiveRungeKutta update"
  Qstages::NTuple{Nstages, AT}
  "Storage for RHS during the AdditiveRungeKutta update"
  Rstages::NTuple{Nstages, AT}
  Lstages::NTuple{Nstages, AT}
  "Storage for the linear solver rhs vector"
  Qhat::AT
  "RK coefficient matrix A for the explicit scheme"
  RKA_explicit::SArray{NTuple{2, Nstages}, RT, 2, Nstages_sq}
  "RK coefficient matrix A for the implicit scheme"
  RKA_implicit::SArray{NTuple{2, Nstages}, RT, 2, Nstages_sq}
  "RK coefficient vector B (rhs add in scaling)"
  RKB::SArray{Tuple{Nstages}, RT, 1, Nstages}
  "RK coefficient vector C (time scaling)"
  RKC::SArray{Tuple{Nstages}, RT, 1, Nstages}
  split_nonlinear_linear::Bool

  function AdditiveRungeKutta(rhs!,
                              rhs_linear!,
                              linearsolver::AbstractLinearSolver,
                              RKA_explicit, RKA_implicit, RKB, RKC,
                              split_nonlinear_linear,
                              Q::AT; dt=nothing, t0=0) where {AT<:AbstractArray}

    @assert dt != nothing

    T = eltype(Q)
    LT = typeof(linearsolver)
    RT = real(T)
    
    nstages = length(RKB)

    Qstages = (Q, ntuple(i -> similar(Q), nstages - 1)...)
    Lstages = ntuple(i -> similar(Q), nstages)
    Rstages = ntuple(i -> similar(Q), nstages)
    
    Qhat = similar(Q)

    new{T, RT, AT, LT, nstages, nstages ^ 2}(RT(dt), RT(t0),
                                             rhs!, rhs_linear!, linearsolver,
                                             Qstages, Lstages, Rstages, Qhat,
                                             RKA_explicit, RKA_implicit, RKB, RKC,
                                             split_nonlinear_linear)
  end
end

function AdditiveRungeKutta(spacedisc::AbstractSpaceMethod,
                            spacedisc_linear::AbstractSpaceMethod,
                            linearsolver::AbstractLinearSolver,
                            RKA_explicit, RKA_implicit, RKB, RKC,
                            split_nonlinear_linear,
                            Q::AT; dt=nothing, t0=0) where {AT<:AbstractArray}
  rhs! = (x...; increment) -> SpaceMethods.odefun!(spacedisc, x..., increment = increment)
  rhs_linear! = (x...; increment) -> SpaceMethods.odefun!(spacedisc_linear, x..., increment = increment)
  AdditiveRungeKutta(rhs!, rhs_linear!, linearsolver,
                     RKA_explicit, RKA_implicit, RKB, RKC,
                     split_nonlinear_linear,
                     Q; dt=dt, t0=t0)
end

ODEs.updatedt!(ark::AdditiveRungeKutta, dt) = (ark.dt = dt)
ODEs.updatetime!(ark::AdditiveRungeKutta, time) = (ark.t = time)

function ODEs.dostep!(Q, ark::AdditiveRungeKutta, p, timeend::Real,
                      adjustfinalstep::Bool)
  time, dt = ark.t, ark.dt
  if adjustfinalstep && time + dt > timeend
    dt = timeend - time
  end
  @assert dt > 0

  ODEs.dostep!(Q, ark, p, time, dt)

  if dt == ark.dt
    ark.t += dt
  else
    ark.t = timeend
  end

end

function ODEs.dostep!(Q, ark::AdditiveRungeKutta, p, time::Real, dt::Real,
                      slow_δ = nothing, slow_rv_dQ = nothing,
                      slow_scaling = nothing)
  linearsolver = ark.linearsolver
  RKA_explicit, RKA_implicit = ark.RKA_explicit, ark.RKA_implicit
  RKB, RKC = ark.RKB, ark.RKC
  rhs!, rhs_linear! = ark.rhs!, ark.rhs_linear!
  Qstages, Rstages = ark.Qstages, ark.Rstages
  Qhat, Qtt = ark.Qhat, ark.Qtt
  split_nonlinear_linear = ark.split_nonlinear_linear

  rv_Q = realview(Q)
  rv_Qstages = realview.(Qstages)
  rv_Rstages = realview.(Rstages)
  rv_Qhat = realview(Qhat)
  rv_Qtt = realview(Qtt)

  nstages = length(RKB)

  threads = 256
  blocks = div(length(rv_Q) + threads - 1, threads)

  # calculate the rhs at first stage to initialize the stage loop
  rhs!(Rstages[1], Qstages[1], p, time + RKC[1] * dt, increment = false)

  # note that it is important that this loop does not modify Q!
  for istage = 2:nstages
    stagetime = time + RKC[istage] * dt

    # this kernel also initializes Qtt for the linear solver
    @launch(device(Q), threads = threads, blocks = blocks,
            stage_update!(rv_Q, rv_Qstages, rv_Rstages, rv_Qhat, rv_Qtt,
                          RKA_explicit, RKA_implicit, dt, Val(istage),
                          Val(split_nonlinear_linear), slow_δ, slow_rv_dQ))

    #solves Q_tt = Qhat + dt * RKA_implicit[istage, istage] * rhs_linear!(Q_tt)
    α = dt * RKA_implicit[istage, istage]
    linearoperator! = function(LQ, Q)
      rhs_linear!(LQ, Q, p, stagetime; increment = false)
      @. LQ = Q - α * LQ
    end
    linearsolve!(linearoperator!, Qtt, Qhat, linearsolver)

    #update Qstages
    Qstages[istage] .+= Qtt

    rhs!(Rstages[istage], Qstages[istage], p, stagetime, increment = false)
  end

  if split_nonlinear_linear
    for istage = 1:nstages
      stagetime = time + RKC[istage] * dt
      rhs_linear!(Rstages[istage], Qstages[istage], p, stagetime, increment = true)
    end
  end

  # compose the final solution
  @launch(device(Q), threads = threads, blocks = blocks,
          solution_update!(rv_Q, rv_Rstages, RKB, dt, Val(nstages), slow_δ,
                           slow_rv_dQ, slow_scaling))


end

"""
    ARK2GiraldoKellyConstantinescu(f, l, linsol, Q; dt, t0 = 0)

This function returns an [`AdditiveRungeKutta`](@ref) 
time stepping object for implicit-explicit time stepping of the
decomposed differential equation given by the chosen linear operator `l`,
the full right-hand-side function `f` and the state `Q`, i.e.,

```math
  \\dot{Q} = [l(Q, t)] + [f(Q, t) - l(Q, t)]
```

with the required time step size `dt` and optional initial time `t0`. The
linear operator `l` is integrated implicitly whereas the remaining part
`f - l` is integrated explicitly. This time stepping object is intended
to be passed to the `solve!` command.

The resulting linear systems are solved using the provided `linsol` function.

This uses the second-order-accurate 3-stage additive Runge--Kutta scheme of
Giraldo, Kelly and Constantinescu (2013).

### References
    @article{giraldo2013implicit,
      title={Implicit-explicit formulations of a three-dimensional nonhydrostatic unified model of the atmosphere ({NUMA})},
      author={Giraldo, Francis X and Kelly, James F and Constantinescu, Emil M},
      journal={SIAM Journal on Scientific Computing},
      volume={35},
      number={5},
      pages={B1162--B1194},
      year={2013},
      publisher={SIAM}
    }
"""
function ARK2GiraldoKellyConstantinescu(F, L,
                                        linearsolver::AbstractLinearSolver,
                                        Q::AT; dt=nothing, t0=0,
                                        split_nonlinear_linear=false) where {AT<:AbstractArray}

  @assert dt != nothing

  T = eltype(Q)
  RT = real(T)
  
  a32 = RT((3 + 2sqrt(2)) / 6)
  RKA_explicit = [RT(0)           RT(0)   RT(0);
                  RT(2 - sqrt(2)) RT(0)   RT(0);
                  RT(1 - a32)     RT(a32) RT(0)]

  RKA_implicit = [RT(0)               RT(0)               RT(0);
                  RT(1 - 1 / sqrt(2)) RT(1 - 1 / sqrt(2)) RT(0);
                  RT(1 / (2sqrt(2)))  RT(1 / (2sqrt(2)))  RT(1 - 1 / sqrt(2))]

  RKB = [RT(1 / (2sqrt(2))), RT(1 / (2sqrt(2))), RT(1 - 1 / sqrt(2))]
  RKC = [RT(0), RT(2 - sqrt(2)), RT(1)]
  
  nstages = length(RKB)

  AdditiveRungeKutta(F, L, linearsolver,
                     RKA_explicit, RKA_implicit, RKB, RKC,
                     split_nonlinear_linear,
                     Q; dt=dt, t0=t0)
end

"""
    ARK548L2SA2KennedyCarpenter(f, l, linsol, Q; dt, t0 = 0)

This function returns an [`AdditiveRungeKutta`](@ref) 
time stepping object for implicit-explicit time stepping of the
decomposed differential equation given by the chosen linear operator `l`,
the full right-hand-side function `f` and the state `Q`, i.e.,

```math
  \\dot{Q} = [l(Q, t)] + [f(Q, t) - l(Q, t)]
```

with the required time step size `dt` and optional initial time `t0`. The
linear operator `l` is integrated implicitly whereas the remaining part
`f - l` is integrated explicitly. This time stepping object is intended
to be passed to the `solve!` command.

The resulting linear systems are solved using the provided `linsol` function.

This uses the fifth-order-accurate 8-stage additive Runge--Kutta scheme of
Kennedy and Carpenter (2013).

### References

    @article{kennedy2019higher,
      title={Higher-order additive Runge--Kutta schemes for ordinary differential equations},
      author={Kennedy, Christopher A and Carpenter, Mark H},
      journal={Applied Numerical Mathematics},
      volume={136},
      pages={183--205},
      year={2019},
      publisher={Elsevier}
    }
"""
function ARK548L2SA2KennedyCarpenter(F, L,
                                     linearsolver::AbstractLinearSolver,
                                     Q::AT; dt=nothing, t0=0,
                                     split_nonlinear_linear=false) where {AT<:AbstractArray}

  @assert dt != nothing

  T = eltype(Q)
  RT = real(T)

  nstages = 8
  gamma = RT(2 // 9)

  # declared as Arrays for mutability, later these will be converted to static arrays
  RKA_explicit = zeros(RT, nstages, nstages)
  RKA_implicit = zeros(RT, nstages, nstages)
  RKB = zeros(RT, nstages)
  RKC = zeros(RT, nstages)

  # the main diagonal
  for is = 2:nstages
    RKA_implicit[is, is] = gamma
  end

  RKA_implicit[3, 2] = RT(2366667076620 //  8822750406821)
  RKA_implicit[4, 2] = RT(-257962897183 // 4451812247028)
  RKA_implicit[4, 3] = RT(128530224461 // 14379561246022)
  RKA_implicit[5, 2] = RT(-486229321650 // 11227943450093)
  RKA_implicit[5, 3] = RT(-225633144460 // 6633558740617)
  RKA_implicit[5, 4] = RT(1741320951451 // 6824444397158)
  RKA_implicit[6, 2] = RT(621307788657 // 4714163060173)
  RKA_implicit[6, 3] = RT(-125196015625 // 3866852212004)
  RKA_implicit[6, 4] = RT(940440206406 // 7593089888465)
  RKA_implicit[6, 5] = RT(961109811699 // 6734810228204)
  RKA_implicit[7, 2] = RT(2036305566805 // 6583108094622)
  RKA_implicit[7, 3] = RT(-3039402635899 // 4450598839912)
  RKA_implicit[7, 4] = RT(-1829510709469 // 31102090912115)
  RKA_implicit[7, 5] = RT(-286320471013 // 6931253422520)
  RKA_implicit[7, 6] = RT(8651533662697 // 9642993110008)

  RKA_explicit[3, 1] = RT(1 // 9)
  RKA_explicit[3, 2] = RT(1183333538310 // 1827251437969)
  RKA_explicit[4, 1] = RT(895379019517 // 9750411845327)
  RKA_explicit[4, 2] = RT(477606656805 // 13473228687314)
  RKA_explicit[4, 3] = RT(-112564739183 // 9373365219272)
  RKA_explicit[5, 1] = RT(-4458043123994 // 13015289567637)
  RKA_explicit[5, 2] = RT(-2500665203865 // 9342069639922)
  RKA_explicit[5, 3] = RT(983347055801 // 8893519644487)
  RKA_explicit[5, 4] = RT(2185051477207 // 2551468980502)
  RKA_explicit[6, 1] = RT(-167316361917 // 17121522574472)
  RKA_explicit[6, 2] = RT(1605541814917 // 7619724128744)
  RKA_explicit[6, 3] = RT(991021770328 // 13052792161721)
  RKA_explicit[6, 4] = RT(2342280609577 // 11279663441611)
  RKA_explicit[6, 5] = RT(3012424348531 // 12792462456678)
  RKA_explicit[7, 1] = RT(6680998715867 // 14310383562358)
  RKA_explicit[7, 2] = RT(5029118570809 // 3897454228471)
  RKA_explicit[7, 3] = RT(2415062538259 // 6382199904604)
  RKA_explicit[7, 4] = RT(-3924368632305 // 6964820224454)
  RKA_explicit[7, 5] = RT(-4331110370267 // 15021686902756)
  RKA_explicit[7, 6] = RT(-3944303808049 // 11994238218192)
  RKA_explicit[8, 1] = RT(2193717860234 // 3570523412979)
  RKA_explicit[8, 2] = RKA_explicit[8, 1]
  RKA_explicit[8, 3] = RT(5952760925747 // 18750164281544)
  RKA_explicit[8, 4] = RT(-4412967128996 // 6196664114337)
  RKA_explicit[8, 5] = RT(4151782504231 // 36106512998704)
  RKA_explicit[8, 6] = RT(572599549169 // 6265429158920)
  RKA_explicit[8, 7] = RT(-457874356192 // 11306498036315)
  
  RKB[2] = 0
  RKB[3] = RT(3517720773327 // 20256071687669)
  RKB[4] = RT(4569610470461 // 17934693873752)
  RKB[5] = RT(2819471173109 // 11655438449929)
  RKB[6] = RT(3296210113763 // 10722700128969)
  RKB[7] = RT(-1142099968913 // 5710983926999)

  RKC[2] = RT(4 // 9)
  RKC[3] = RT(6456083330201 // 8509243623797)
  RKC[4] = RT(1632083962415 // 14158861528103)
  RKC[5] = RT(6365430648612 // 17842476412687)
  RKC[6] = RT(18 // 25)
  RKC[7] = RT(191 // 200)
  
  for is = 2:nstages
    RKA_implicit[is, 1] = RKA_implicit[is, 2]
  end
 
  for is = 1:nstages-1
    RKA_implicit[nstages, is] = RKB[is]
  end

  RKB[1] = RKB[2]
  RKB[8] = gamma

  RKA_explicit[2, 1] = RKC[2]
  RKA_explicit[nstages, 1] = RKA_explicit[nstages, 2]

  RKC[1] = 0
  RKC[nstages] = 1

  # conversion to static arrays
  RKA_explicit = SMatrix{nstages, nstages}(RKA_explicit)
  RKA_implicit = SMatrix{nstages, nstages}(RKA_implicit)
  RKB = SVector{nstages}(RKB)
  RKC = SVector{nstages}(RKC)

  ark = AdditiveRungeKutta(F, L, linearsolver,
                           RKA_explicit, RKA_implicit, RKB, RKC,
                           split_nonlinear_linear,
                           Q; dt=dt, t0=t0)
end

"""
    ARK437L2SA1KennedyCarpenter(f, l, linsol, Q; dt, t0 = 0)

This function returns an [`AdditiveRungeKutta`](@ref) 
time stepping object for implicit-explicit time stepping of the
decomposed differential equation given by the chosen linear operator `l`,
the full right-hand-side function `f` and the state `Q`, i.e.,

```math
  \\dot{Q} = [l(Q, t)] + [f(Q, t) - l(Q, t)]
```

with the required time step size `dt` and optional initial time `t0`. The
linear operator `l` is integrated implicitly whereas the remaining part
`f - l` is integrated explicitly. This time stepping object is intended
to be passed to the `solve!` command.

The resulting linear systems are solved using the provided `linsol` function.

<<<<<<< HEAD
function ODEs.dostep!(Q, ark::AdditiveRungeKutta, p, time::Real, dt::Real,
                      slow_δ = nothing, slow_rv_dQ = nothing,
                      slow_scaling = nothing)
  linearsolver = ark.linearsolver
  RKA_explicit, RKA_implicit = ark.RKA_explicit, ark.RKA_implicit
  RKB, RKC = ark.RKB, ark.RKC
  rhs!, rhs_linear! = ark.rhs!, ark.rhs_linear!
  Qstages, Rstages, Lstages = ark.Qstages, ark.Rstages, ark.Lstages
  Qhat = ark.Qhat
  split_nonlinear_linear = ark.split_nonlinear_linear

  rv_Q = realview(Q)
  rv_Qstages = realview.(Qstages)
  rv_Lstages = realview.(Lstages)
  rv_Rstages = realview.(Rstages)
  rv_Qhat = realview(Qhat)
=======
This uses the fourth-order-accurate 7-stage additive Runge--Kutta scheme of
Kennedy and Carpenter (2013).

### References
>>>>>>> b19ab953

    @article{kennedy2019higher,
      title={Higher-order additive Runge--Kutta schemes for ordinary differential equations},
      author={Kennedy, Christopher A and Carpenter, Mark H},
      journal={Applied Numerical Mathematics},
      volume={136},
      pages={183--205},
      year={2019},
      publisher={Elsevier}
    }
"""
function ARK437L2SA1KennedyCarpenter(F, L,
                                     linearsolver::AbstractLinearSolver,
                                     Q::AT; dt=nothing, t0=0,
                                     split_nonlinear_linear=false) where {AT<:AbstractArray}

  @assert dt != nothing

<<<<<<< HEAD
  # calculate the rhs at first stage to initialize the stage loop
  rhs!(Rstages[1], Qstages[1], p, time + RKC[1] * dt, increment = false)
  rhs_linear!(Lstages[1], Qstages[1], p, time + RKC[1] * dt, increment = false)
=======
  T = eltype(Q)
  RT = real(T)
>>>>>>> b19ab953

  nstages = 7
  gamma = RT(1235 // 10000)

<<<<<<< HEAD
    # this kernel also initializes Qstages[istage] with an initial guess
    # for the linear solver
    @launch(device(Q), threads = threads, blocks = blocks,
            stage_update!(rv_Q, rv_Qstages, rv_Lstages, rv_Rstages, rv_Qhat,
                          RKA_explicit, RKA_implicit, dt, Val(istage),
                          Val(split_nonlinear_linear), slow_δ, slow_rv_dQ))

    #solves Q_tt = Qhat + dt * RKA_implicit[istage, istage] * rhs_linear!(Q_tt)
    α = dt * RKA_implicit[istage, istage]
    linearoperator! = function(LQ, Q)
      rhs_linear!(LQ, Q, p, stagetime; increment = false)
      @. LQ = Q - α * LQ
    end
    linearsolve!(linearoperator!, Qstages[istage], Qhat, linearsolver)
    
    rhs!(Rstages[istage], Qstages[istage], p, stagetime, increment = false)
    rhs_linear!(Lstages[istage], Qstages[istage], p, stagetime, increment = false)
  end

  # compose the final solution
  @launch(device(Q), threads = threads, blocks = blocks,
          solution_update!(rv_Q, rv_Lstages, rv_Rstages, RKB, dt,
                           Val(nstages), Val(split_nonlinear_linear),
                           slow_δ, slow_rv_dQ, slow_scaling))
=======
  # declared as Arrays for mutability, later these will be converted to static arrays
  RKA_explicit = zeros(RT, nstages, nstages)
  RKA_implicit = zeros(RT, nstages, nstages)
  RKB = zeros(RT, nstages)
  RKC = zeros(RT, nstages)

  # the main diagonal
  for is = 2:nstages
    RKA_implicit[is, is] = gamma
  end

  RKA_implicit[3, 2] = RT(624185399699 // 4186980696204)
  RKA_implicit[4, 2] = RT(1258591069120 // 10082082980243)
  RKA_implicit[4, 3] = RT(-322722984531 // 8455138723562)
  RKA_implicit[5, 2] = RT(-436103496990 // 5971407786587)
  RKA_implicit[5, 3] = RT(-2689175662187 // 11046760208243)
  RKA_implicit[5, 4] = RT(4431412449334 // 12995360898505)
  RKA_implicit[6, 2] = RT(-2207373168298 // 14430576638973)
  RKA_implicit[6, 3] = RT(242511121179 // 3358618340039)
  RKA_implicit[6, 4] = RT(3145666661981 // 7780404714551)
  RKA_implicit[6, 5] = RT(5882073923981 // 14490790706663)
  RKA_implicit[7, 2] = 0
  RKA_implicit[7, 3] = RT(9164257142617 // 17756377923965)
  RKA_implicit[7, 4] = RT(-10812980402763 // 74029279521829)
  RKA_implicit[7, 5] = RT(1335994250573 // 5691609445217)
  RKA_implicit[7, 6] = RT(2273837961795 // 8368240463276)

  RKA_explicit[3, 1] = RT(247 // 4000)
  RKA_explicit[3, 2] = RT(2694949928731 // 7487940209513)
  RKA_explicit[4, 1] = RT(464650059369 // 8764239774964)
  RKA_explicit[4, 2] = RT(878889893998 // 2444806327765)
  RKA_explicit[4, 3] = RT(-952945855348 // 12294611323341)
  RKA_explicit[5, 1] = RT(476636172619 // 8159180917465)
  RKA_explicit[5, 2] = RT(-1271469283451 // 7793814740893)
  RKA_explicit[5, 3] = RT(-859560642026 // 4356155882851)
  RKA_explicit[5, 4] = RT(1723805262919 // 4571918432560)
  RKA_explicit[6, 1] = RT(6338158500785 // 11769362343261)
  RKA_explicit[6, 2] = RT(-4970555480458 // 10924838743837)
  RKA_explicit[6, 3] = RT(3326578051521 // 2647936831840)
  RKA_explicit[6, 4] = RT(-880713585975 // 1841400956686)
  RKA_explicit[6, 5] = RT(-1428733748635 // 8843423958496)
  RKA_explicit[7, 2] = RT(760814592956 // 3276306540349)
  RKA_explicit[7, 3] = RT(-47223648122716 // 6934462133451)
  RKA_explicit[7, 4] = RT(71187472546993 // 9669769126921)
  RKA_explicit[7, 5] = RT(-13330509492149 // 9695768672337)
  RKA_explicit[7, 6] = RT(11565764226357 // 8513123442827)

  RKB[2] = 0
  RKB[3] = RT(9164257142617 // 17756377923965)
  RKB[4] = RT(-10812980402763 // 74029279521829)
  RKB[5] = RT(1335994250573 // 5691609445217)
  RKB[6] = RT(2273837961795 // 8368240463276)
  RKB[7] = RT(247 // 2000)

  RKC[2] = RT(247 // 2000)
  RKC[3] = RT(4276536705230 // 10142255878289)
  RKC[4] = RT(67 // 200)
  RKC[5] = RT(3 // 40)
  RKC[6] = RT(7 // 10)

  for is = 2:nstages
    RKA_implicit[is, 1] = RKA_implicit[is, 2]
  end

  for is = 1:nstages-1
    RKA_implicit[nstages, is] = RKB[is]
  end

  RKB[1] = RKB[2]

  RKA_explicit[2, 1] = RKC[2]
  RKA_explicit[nstages, 1] = RKA_explicit[nstages, 2]

  RKC[1] = 0
  RKC[nstages] = 1

  # conversion to static arrays
  RKA_explicit = SMatrix{nstages, nstages}(RKA_explicit)
  RKA_implicit = SMatrix{nstages, nstages}(RKA_implicit)
  RKB = SVector{nstages}(RKB)
  RKC = SVector{nstages}(RKC)

  ark = AdditiveRungeKutta(F, L, linearsolver,
                           RKA_explicit, RKA_implicit, RKB, RKC,
                           split_nonlinear_linear,
                           Q; dt=dt, t0=t0)
>>>>>>> b19ab953
end

end<|MERGE_RESOLUTION|>--- conflicted
+++ resolved
@@ -138,15 +138,15 @@
   RKA_explicit, RKA_implicit = ark.RKA_explicit, ark.RKA_implicit
   RKB, RKC = ark.RKB, ark.RKC
   rhs!, rhs_linear! = ark.rhs!, ark.rhs_linear!
-  Qstages, Rstages = ark.Qstages, ark.Rstages
-  Qhat, Qtt = ark.Qhat, ark.Qtt
+  Qstages, Rstages, Lstages = ark.Qstages, ark.Rstages, ark.Lstages
+  Qhat = ark.Qhat
   split_nonlinear_linear = ark.split_nonlinear_linear
 
   rv_Q = realview(Q)
   rv_Qstages = realview.(Qstages)
+  rv_Lstages = realview.(Lstages)
   rv_Rstages = realview.(Rstages)
   rv_Qhat = realview(Qhat)
-  rv_Qtt = realview(Qtt)
 
   nstages = length(RKB)
 
@@ -155,14 +155,16 @@
 
   # calculate the rhs at first stage to initialize the stage loop
   rhs!(Rstages[1], Qstages[1], p, time + RKC[1] * dt, increment = false)
+  rhs_linear!(Lstages[1], Qstages[1], p, time + RKC[1] * dt, increment = false)
 
   # note that it is important that this loop does not modify Q!
   for istage = 2:nstages
     stagetime = time + RKC[istage] * dt
 
-    # this kernel also initializes Qtt for the linear solver
+    # this kernel also initializes Qstages[istage] with an initial guess
+    # for the linear solver
     @launch(device(Q), threads = threads, blocks = blocks,
-            stage_update!(rv_Q, rv_Qstages, rv_Rstages, rv_Qhat, rv_Qtt,
+            stage_update!(rv_Q, rv_Qstages, rv_Lstages, rv_Rstages, rv_Qhat,
                           RKA_explicit, RKA_implicit, dt, Val(istage),
                           Val(split_nonlinear_linear), slow_δ, slow_rv_dQ))
 
@@ -172,27 +174,17 @@
       rhs_linear!(LQ, Q, p, stagetime; increment = false)
       @. LQ = Q - α * LQ
     end
-    linearsolve!(linearoperator!, Qtt, Qhat, linearsolver)
-
-    #update Qstages
-    Qstages[istage] .+= Qtt
-
+    linearsolve!(linearoperator!, Qstages[istage], Qhat, linearsolver)
+    
     rhs!(Rstages[istage], Qstages[istage], p, stagetime, increment = false)
-  end
-
-  if split_nonlinear_linear
-    for istage = 1:nstages
-      stagetime = time + RKC[istage] * dt
-      rhs_linear!(Rstages[istage], Qstages[istage], p, stagetime, increment = true)
-    end
+    rhs_linear!(Lstages[istage], Qstages[istage], p, stagetime, increment = false)
   end
 
   # compose the final solution
   @launch(device(Q), threads = threads, blocks = blocks,
-          solution_update!(rv_Q, rv_Rstages, RKB, dt, Val(nstages), slow_δ,
-                           slow_rv_dQ, slow_scaling))
-
-
+          solution_update!(rv_Q, rv_Lstages, rv_Rstages, RKB, dt,
+                           Val(nstages), Val(split_nonlinear_linear),
+                           slow_δ, slow_rv_dQ, slow_scaling))
 end
 
 """
@@ -406,47 +398,21 @@
 
 """
     ARK437L2SA1KennedyCarpenter(f, l, linsol, Q; dt, t0 = 0)
-
 This function returns an [`AdditiveRungeKutta`](@ref) 
 time stepping object for implicit-explicit time stepping of the
 decomposed differential equation given by the chosen linear operator `l`,
 the full right-hand-side function `f` and the state `Q`, i.e.,
-
 ```math
   \\dot{Q} = [l(Q, t)] + [f(Q, t) - l(Q, t)]
 ```
-
 with the required time step size `dt` and optional initial time `t0`. The
 linear operator `l` is integrated implicitly whereas the remaining part
 `f - l` is integrated explicitly. This time stepping object is intended
 to be passed to the `solve!` command.
-
 The resulting linear systems are solved using the provided `linsol` function.
-
-<<<<<<< HEAD
-function ODEs.dostep!(Q, ark::AdditiveRungeKutta, p, time::Real, dt::Real,
-                      slow_δ = nothing, slow_rv_dQ = nothing,
-                      slow_scaling = nothing)
-  linearsolver = ark.linearsolver
-  RKA_explicit, RKA_implicit = ark.RKA_explicit, ark.RKA_implicit
-  RKB, RKC = ark.RKB, ark.RKC
-  rhs!, rhs_linear! = ark.rhs!, ark.rhs_linear!
-  Qstages, Rstages, Lstages = ark.Qstages, ark.Rstages, ark.Lstages
-  Qhat = ark.Qhat
-  split_nonlinear_linear = ark.split_nonlinear_linear
-
-  rv_Q = realview(Q)
-  rv_Qstages = realview.(Qstages)
-  rv_Lstages = realview.(Lstages)
-  rv_Rstages = realview.(Rstages)
-  rv_Qhat = realview(Qhat)
-=======
 This uses the fourth-order-accurate 7-stage additive Runge--Kutta scheme of
 Kennedy and Carpenter (2013).
-
 ### References
->>>>>>> b19ab953
-
     @article{kennedy2019higher,
       title={Higher-order additive Runge--Kutta schemes for ordinary differential equations},
       author={Kennedy, Christopher A and Carpenter, Mark H},
@@ -464,44 +430,12 @@
 
   @assert dt != nothing
 
-<<<<<<< HEAD
-  # calculate the rhs at first stage to initialize the stage loop
-  rhs!(Rstages[1], Qstages[1], p, time + RKC[1] * dt, increment = false)
-  rhs_linear!(Lstages[1], Qstages[1], p, time + RKC[1] * dt, increment = false)
-=======
   T = eltype(Q)
   RT = real(T)
->>>>>>> b19ab953
 
   nstages = 7
   gamma = RT(1235 // 10000)
 
-<<<<<<< HEAD
-    # this kernel also initializes Qstages[istage] with an initial guess
-    # for the linear solver
-    @launch(device(Q), threads = threads, blocks = blocks,
-            stage_update!(rv_Q, rv_Qstages, rv_Lstages, rv_Rstages, rv_Qhat,
-                          RKA_explicit, RKA_implicit, dt, Val(istage),
-                          Val(split_nonlinear_linear), slow_δ, slow_rv_dQ))
-
-    #solves Q_tt = Qhat + dt * RKA_implicit[istage, istage] * rhs_linear!(Q_tt)
-    α = dt * RKA_implicit[istage, istage]
-    linearoperator! = function(LQ, Q)
-      rhs_linear!(LQ, Q, p, stagetime; increment = false)
-      @. LQ = Q - α * LQ
-    end
-    linearsolve!(linearoperator!, Qstages[istage], Qhat, linearsolver)
-    
-    rhs!(Rstages[istage], Qstages[istage], p, stagetime, increment = false)
-    rhs_linear!(Lstages[istage], Qstages[istage], p, stagetime, increment = false)
-  end
-
-  # compose the final solution
-  @launch(device(Q), threads = threads, blocks = blocks,
-          solution_update!(rv_Q, rv_Lstages, rv_Rstages, RKB, dt,
-                           Val(nstages), Val(split_nonlinear_linear),
-                           slow_δ, slow_rv_dQ, slow_scaling))
-=======
   # declared as Arrays for mutability, later these will be converted to static arrays
   RKA_explicit = zeros(RT, nstages, nstages)
   RKA_implicit = zeros(RT, nstages, nstages)
@@ -588,7 +522,6 @@
                            RKA_explicit, RKA_implicit, RKB, RKC,
                            split_nonlinear_linear,
                            Q; dt=dt, t0=t0)
->>>>>>> b19ab953
 end
 
 end