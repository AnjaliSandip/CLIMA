# Load Packages
using MPI
using CLIMA
using CLIMA.Mesh.Topologies
using CLIMA.Mesh.Grids
using CLIMA.Mesh.Geometry
using CLIMA.DGmethods
using CLIMA.DGmethods.NumericalFluxes
using CLIMA.MPIStateArrays
using CLIMA.LowStorageRungeKuttaMethod
using CLIMA.SubgridScaleParameters
using CLIMA.ODESolvers
using CLIMA.GenericCallbacks
using CLIMA.Atmos
using CLIMA.VariableTemplates
using CLIMA.MoistThermodynamics
using CLIMA.PlanetParameters
using LinearAlgebra
using StaticArrays
using Logging, Printf, Dates
using CLIMA.VTK
using Random
using CLIMA.Atmos: vars_state, vars_aux

const ArrayType = CLIMA.array_type()

if !@isdefined integration_testing
  const integration_testing =
    parse(Bool, lowercase(get(ENV,"JULIA_CLIMA_INTEGRATION_TESTING","false")))
end

# -------------- Problem constants ------------------- #
const (xmin,xmax)      = (0,1000)
const (ymin,ymax)      = (0,400)
const (zmin,zmax)      = (0,1000)
const Ne        = (10,2,10)
const N = 4
const dim       = 3
const dt        = 0.01
<<<<<<< HEAD
const timeend   = 10
# ------------- Initial condition function ----------- # 
=======
const timeend   = 10dt
# ------------- Initial condition function ----------- #
>>>>>>> c117b4c7
"""
@article{doi:10.1175/1520-0469(1993)050<1865:BCEWAS>2.0.CO;2,
author = {Robert, A},
title = {Bubble Convection Experiments with a Semi-implicit Formulation of the Euler Equations},
journal = {Journal of the Atmospheric Sciences},
volume = {50},
number = {13},
pages = {1865-1873},
year = {1993},
doi = {10.1175/1520-0469(1993)050<1865:BCEWAS>2.0.CO;2},
URL = {https://doi.org/10.1175/1520-0469(1993)050<1865:BCEWAS>2.0.CO;2},
eprint = {https://doi.org/10.1175/1520-0469(1993)050<1865:BCEWAS>2.0.CO;2},
}
"""
function Initialise_Rising_Bubble!(state::Vars, aux::Vars, (x1,x2,x3), t)
  FT            = eltype(state)
  R_gas::FT     = R_d
  c_p::FT       = cp_d
  c_v::FT       = cv_d
  γ::FT         = c_p / c_v
  p0::FT        = MSLP

  xc::FT        = 500
  zc::FT        = 260
  r             = sqrt((x1 - xc)^2 + (x3 - zc)^2)
  rc::FT        = 250
  θ_ref::FT     = 303
  Δθ::FT        = 0

  if r <= rc
    Δθ          = FT(1//2)
  end
  #Perturbed state:
  θ            = θ_ref + Δθ # potential temperature
  π_exner      = FT(1) - grav / (c_p * θ) * x3 # exner pressure
  ρ            = p0 / (R_gas * θ) * (π_exner)^ (c_v / R_gas) # density
  P            = p0 * (R_gas * (ρ * θ) / p0) ^(c_p/c_v) # pressure (absolute)
  T            = P / (ρ * R_gas) # temperature
  ρu           = SVector(FT(0),FT(0),FT(0))
  # energy definitions
  e_kin        = FT(0)
  e_pot        = grav * x3
  ρe_tot       = ρ * total_energy(e_kin, e_pot, T)
  state.ρ      = ρ
  state.ρu     = ρu
  state.ρe     = ρe_tot
  state.moisture.ρq_tot = FT(0)
end
<<<<<<< HEAD
# --------------- Driver definition ------------------ # 
function run(mpicomm, 
             topl, dim, Ne, N, 
             timeend, FT, dt)
  # --------------- Testing global_stats -------------# 
  function gather_global_stats(mpicomm, 
                               dg, 
                               Q,
                               dt)

    mpirank = MPI.Comm_rank(mpicomm)
    nranks = MPI.Comm_size(mpicomm)

    # extract grid information
    bl = dg.balancelaw
    grid = dg.grid
    topology = grid.topology
    N = polynomialorder(grid)
    Nq = N + 1
    Nqk = dimensionality(grid) == 2 ? 1 : Nq
    npoints = Nq * Nq * Nqk
    nrealelem = length(topology.realelems)
    nvertelem = topology.stacksize
    nhorzelem = div(nrealelem, nvertelem)

    # get the state, auxiliary and geo variables onto the host if needed
    if Array ∈ typeof(Q).parameters
        localQ    = Q.realdata
        localaux  = dg.auxstate.realdata
        localvgeo = grid.vgeo
        localdiff = dg.diffstate.realdata
    else
        localQ    = Array(Q.realdata)
        localaux  = Array(dg.auxstate.realdata)
        localvgeo = Array(grid.vgeo)
        localdiff = Array(dg.diffstate.realdata)
    end
    FT = eltype(localQ)
    zvals = zeros(Nqk, nvertelem)
    thermoQ = zeros(Nq*Nq*Nqk,1,nrealelem)

    (Σρ, Σρu, Σρv, Σρw, Σρe, Σρq, ΣM) = (zero(FT),zero(FT),zero(FT),zero(FT),zero(FT),zero(FT),zero(FT))
    
    # Accumulate variables across nodes and elements
    for eh in 1:nhorzelem
      for ev in 1:nvertelem
        e = ev + (eh - 1) * nvertelem
        for k in 1:Nqk
          for j in 1:Nq
            for i in 1:Nq
              ijk     = i + Nq * ((j-1) + Nq * (k-1))
              M       = localvgeo[ijk, grid.Mid, e]
              Σρ      += M * localQ[ijk,1,e]
              Σρu     += M * localQ[ijk,2,e]
              Σρv     += M * localQ[ijk,3,e]
              Σρw     += M * localQ[ijk,4,e]
              Σρe     += M * localQ[ijk,5,e]
              Σρq     += M * localQ[ijk,6,e]
              ΣM      += M
            end
          end
        end
      end
    end
    
    Σ_red  = MPI.Reduce(ΣM, +, 0, mpicomm)
    # Collapse DG averages across ranks
    ρ̅      = MPI.Reduce(Σρ, +, 0, mpicomm) / Σ_red
    ρ̅u̅     = MPI.Reduce(Σρu, +, 0, mpicomm) / Σ_red
    ρ̅v̅     = MPI.Reduce(Σρv, +, 0, mpicomm) / Σ_red
    ρ̅w̅     = MPI.Reduce(Σρw, +, 0, mpicomm) / Σ_red
    ρ̅e̅     = MPI.Reduce(Σρe, +, 0, mpicomm) / Σ_red
    ρ̅q̅     = MPI.Reduce(Σρq, +, 0, mpicomm) / Σ_red

    # Allocate
    nrealelem = length(grid.topology.realelems)
    δρ        = zeros(Nq * Nq * Nqk,1,nrealelem) 
    δρu       = zeros(Nq * Nq * Nqk,1,nrealelem)
    δρv       = zeros(Nq * Nq * Nqk,1,nrealelem)
    δρw       = zeros(Nq * Nq * Nqk,1,nrealelem) 
    δρe       = zeros(Nq * Nq * Nqk,1,nrealelem)
    δρq       = zeros(Nq * Nq * Nqk,1,nrealelem)
    tempmax   = zeros(nrealelem)
    (δρmax, δρumax, δρvmax, δρwmax, δρemax, δρqmax) = (zero(FT),zero(FT),zero(FT),zero(FT),zero(FT),zero(FT))
    
    # Compute deviation from global means 
    for eh in 1:nhorzelem
      for ev in 1:nvertelem
        e = ev + (eh - 1) * nvertelem
        for k in 1:Nqk
          for j in 1:Nq
            for i in 1:Nq
              ijk          = i + Nq * ((j-1) + Nq * (k-1))
              δρ[ijk,1,e] = localQ[ijk,1,e] - ρ̅
              δρu[ijk,1,e] = localQ[ijk,2,e] - ρ̅u̅
              δρv[ijk,1,e] = localQ[ijk,3,e] - ρ̅v̅ 
              δρw[ijk,1,e] = localQ[ijk,4,e] - ρ̅w̅ 
              δρe[ijk,1,e] = localQ[ijk,5,e] - ρ̅e̅ 
              δρq[ijk,1,e] = localQ[ijk,6,e] - ρ̅q̅
            end
          end
        end
        δρmax  = maximum(δρ[:,1,e])
        δρumax = maximum(δρu[:,1,e])
        δρvmax = maximum(δρv[:,1,e])
        δρwmax = maximum(δρw[:,1,e])
        δρemax = maximum(δρe[:,1,e])
        δρqmax = maximum(δρq[:,1,e])
      end
    end
    @show(ρ̅)
    # Global maximum 
    return nothing
  end

  # -------------- Define grid ----------------------------------- # 
=======
# --------------- Driver definition ------------------ #
function run(mpicomm,
             topl, dim, Ne, polynomialorder,
             timeend, FT, dt)
  # -------------- Define grid ----------------------------------- #
>>>>>>> c117b4c7
  grid = DiscontinuousSpectralElementGrid(topl,
                                          FloatType = FT,
                                          DeviceArray = ArrayType,
                                          polynomialorder = N
                                           )
  # -------------- Define model ---------------------------------- #
  model = AtmosModel(FlatOrientation(),
                     NoReferenceState(),
<<<<<<< HEAD
                     DynamicSubgridStabilization(),
                     EquilMoist(), 
=======
                     Vreman{FT}(C_smag),
                     EquilMoist(),
                     NoPrecipitation(),
>>>>>>> c117b4c7
                     NoRadiation(),
                     NoSubsidence{FT}(),
                     Gravity(),
                     NoFluxBC(),
                     Initialise_Rising_Bubble!)
  # -------------- Define dgbalancelaw --------------------------- #
  dg = DGModel(model,
               grid,
               Rusanov(),
               CentralNumericalFluxDiffusive(),
               CentralNumericalFluxGradient())

  Q = init_ode_state(dg, FT(0))

  lsrk = LSRK54CarpenterKennedy(dg, Q; dt = dt, t0 = 0)

  eng0 = norm(Q)
  @info @sprintf """Starting
  norm(Q₀) = %.16e
  ArrayType = %s
  FloatType = %s""" eng0 ArrayType FT

  # Set up the information callback (output field dump is via vtk callback: see cbinfo)
  starttime = Ref(now())
  cbinfo = GenericCallbacks.EveryXWallTimeSeconds(10, mpicomm) do (s=false)
    if s
      starttime[] = now()
    else
      energy = norm(Q)
      @info @sprintf("""Update
                     simtime = %.16e
                     runtime = %s
                     norm(Q) = %.16e""", ODESolvers.gettime(lsrk),
                     Dates.format(convert(Dates.DateTime,
                                          Dates.now()-starttime[]),
                                  Dates.dateformat"HH:MM:SS"),
                     energy)
    end
  end

  cb_dynsgs = GenericCallbacks.EveryXSimulationSteps(1) do (init=false)
    #gather_global_stats(mpicomm, dg, Q, dt)
  end

  step = [0]
  cbvtk = GenericCallbacks.EveryXSimulationSteps(1)  do (init=false)
    mkpath("./vtk-rtb/")
      outprefix = @sprintf("./vtk-rtb/DC_%dD_mpirank%04d_step%04d", dim,
                           MPI.Comm_rank(mpicomm), step[1])
      @debug "doing VTK output" outprefix
      writevtk(outprefix, Q, dg, flattenednames(vars_state(model,FT)), dg.auxstate, flattenednames(vars_aux(model,FT)))
      step[1] += 1
      nothing
  end

  solve!(Q, lsrk; timeend=timeend, callbacks=(cbinfo,cbvtk,cb_dynsgs))
  # End of the simulation information
  engf = norm(Q)
  Qe = init_ode_state(dg, FT(timeend))
  engfe = norm(Qe)
  errf = euclidean_distance(Q, Qe)
  @info @sprintf """Finished
  norm(Q)                 = %.16e
  norm(Q) / norm(Q₀)      = %.16e
  norm(Q) - norm(Q₀)      = %.16e
  norm(Q - Qe)            = %.16e
  norm(Q - Qe) / norm(Qe) = %.16e
  """ engf engf/eng0 engf-eng0 errf errf / engfe
engf/eng0
end
# --------------- Test block / Loggers ------------------ #
using Test
let
  CLIMA.init()
  mpicomm = MPI.COMM_WORLD
  ll = uppercase(get(ENV, "JULIA_LOG_LEVEL", "INFO"))
  loglevel = ll == "DEBUG" ? Logging.Debug :
    ll == "WARN"  ? Logging.Warn  :
    ll == "ERROR" ? Logging.Error : Logging.Info
  logger_stream = MPI.Comm_rank(mpicomm) == 0 ? stderr : devnull
  global_logger(ConsoleLogger(logger_stream, loglevel))
  for FT in (Float32, Float64)
    brickrange = (range(FT(xmin); length=Ne[1]+1, stop=xmax),
                  range(FT(ymin); length=Ne[2]+1, stop=ymax),
                  range(FT(zmin); length=Ne[3]+1, stop=zmax))
    topl = StackedBrickTopology(mpicomm, brickrange, periodicity = (false, true, false))
    engf_eng0 = run(mpicomm,
<<<<<<< HEAD
                    topl, dim, Ne, N, 
=======
                    topl, dim, Ne, polynomialorder,
>>>>>>> c117b4c7
                    timeend, FT, dt)
    @test engf_eng0 ≈ FT(9.9999993807738441e-01)
  end
end<|MERGE_RESOLUTION|>--- conflicted
+++ resolved
@@ -37,13 +37,8 @@
 const N = 4
 const dim       = 3
 const dt        = 0.01
-<<<<<<< HEAD
-const timeend   = 10
-# ------------- Initial condition function ----------- # 
-=======
 const timeend   = 10dt
 # ------------- Initial condition function ----------- #
->>>>>>> c117b4c7
 """
 @article{doi:10.1175/1520-0469(1993)050<1865:BCEWAS>2.0.CO;2,
 author = {Robert, A},
@@ -92,7 +87,6 @@
   state.ρe     = ρe_tot
   state.moisture.ρq_tot = FT(0)
 end
-<<<<<<< HEAD
 # --------------- Driver definition ------------------ # 
 function run(mpicomm, 
              topl, dim, Ne, N, 
@@ -209,13 +203,6 @@
   end
 
   # -------------- Define grid ----------------------------------- # 
-=======
-# --------------- Driver definition ------------------ #
-function run(mpicomm,
-             topl, dim, Ne, polynomialorder,
-             timeend, FT, dt)
-  # -------------- Define grid ----------------------------------- #
->>>>>>> c117b4c7
   grid = DiscontinuousSpectralElementGrid(topl,
                                           FloatType = FT,
                                           DeviceArray = ArrayType,
@@ -224,14 +211,9 @@
   # -------------- Define model ---------------------------------- #
   model = AtmosModel(FlatOrientation(),
                      NoReferenceState(),
-<<<<<<< HEAD
                      DynamicSubgridStabilization(),
                      EquilMoist(), 
-=======
-                     Vreman{FT}(C_smag),
-                     EquilMoist(),
                      NoPrecipitation(),
->>>>>>> c117b4c7
                      NoRadiation(),
                      NoSubsidence{FT}(),
                      Gravity(),
@@ -319,11 +301,7 @@
                   range(FT(zmin); length=Ne[3]+1, stop=zmax))
     topl = StackedBrickTopology(mpicomm, brickrange, periodicity = (false, true, false))
     engf_eng0 = run(mpicomm,
-<<<<<<< HEAD
-                    topl, dim, Ne, N, 
-=======
                     topl, dim, Ne, polynomialorder,
->>>>>>> c117b4c7
                     timeend, FT, dt)
     @test engf_eng0 ≈ FT(9.9999993807738441e-01)
   end
