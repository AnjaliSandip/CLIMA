--- conflicted
+++ resolved
@@ -17,11 +17,6 @@
 using CLIMA.Vtk
 using DelimitedFiles
 using Dierckx
-<<<<<<< HEAD
-using Random
-=======
-
->>>>>>> 4a640fe1
 using TimerOutputs
 using CLIMA.MoistThermodynamics
 using CLIMA.PlanetParameters
@@ -38,24 +33,6 @@
 end
 
 const to = TimerOutput()
-
-<<<<<<< HEAD
-# Global max mean functions
-function global_max(A::MPIStateArray, states=1:size(A, 2))
-  host_array = Array ∈ typeof(A).parameters
-  h_A = host_array ? A : Array(A)
-  locmax = maximum(view(h_A, :, states, A.realelems))
-  MPI.Allreduce([locmax], MPI.MAX, A.mpicomm)[1]
-end
-=======
-# Prognostic equations: ρ, (ρu), (ρv), (ρw), (ρe_tot), (ρq_tot)
-# For the dry example shown here, we load the moist thermodynamics module
-# and consider the dry equation set to be the same as the moist equations but
-# with total specific humidity = 0.
-using CLIMA.MoistThermodynamics
-using CLIMA.PlanetParameters
-using CLIMA.Microphysics
->>>>>>> 4a640fe1
 
 # State labels
 const _nstate = 9
@@ -232,12 +209,8 @@
 # -------------------------------------------------------------------------
 function read_sounding()
     #read in the original squal sounding
-<<<<<<< HEAD
-    fsounding  = open(joinpath(@__DIR__, "../soundings/sounding_gabersek.dat"))
-=======
     #fsounding  = open(joinpath(@__DIR__, "../soundings/sounding_gabersek.dat"))
     fsounding  = open(joinpath(@__DIR__, "../soundings/sounding_gabersek_3deg_warmer.dat"))
->>>>>>> 4a640fe1
     sounding = readdlm(fsounding)
     close(fsounding)
     (nzmax, ncols) = size(sounding)
@@ -910,52 +883,29 @@
     @timeit to "Time stepping init" begin
 
         lsrk = LSRK54CarpenterKennedy(spacedisc, Q; dt = dt, t0 = 0)
-<<<<<<< HEAD
-
-        #=eng0 = norm(Q)
-        @info @sprintf """Starting
-        norm(Q₀) = %.16e""" eng0
-        =#
-=======
-        
->>>>>>> 4a640fe1
+
         # Set up the information callback
         starttime = Ref(now())
         cbinfo = GenericCallbacks.EveryXWallTimeSeconds(10, mpicomm) do (s=false)
             if s
                 starttime[] = now()
             else
-<<<<<<< HEAD
                 ρq_tot_max = global_max(Q, _ρq_tot)
                 ρq_liq_max = global_max(Q, _ρq_liq)
-                @info @sprintf("""Update
-                                       simtime = %.16e
-                                       runtime = %s
-                                       max(ρq_tot) = %.16e
-                                       max(ρq_liq) = %.16e""",
-=======
-                qt_max = global_max(Q, _ρq_tot)
-                ql_max = global_max(Q, _ρq_liq)
-                qr_max = global_max(Q, _ρq_rai)
+                ρq_rai_max = global_max(Q, _ρq_rai)
                 @info @sprintf("""Update
                                simtime = %.16e
                                runtime = %s
-                               maxQt = %.16e
-                               maxQl = %.16e
-                               maxQr = %.16e""",
->>>>>>> 4a640fe1
+                               max_ρq_tot = %.16e
+                               max_ρq_liq = %.16e
+                               max_ρq_rai = %.16e""",
                                ODESolvers.gettime(lsrk),
                                Dates.format(convert(Dates.DateTime,
                                                     Dates.now()-starttime[]),
                                             Dates.dateformat"HH:MM:SS"),
-<<<<<<< HEAD
-                               ρq_tot_max, ρq_liq_max)
-=======
-                               qt_max, ql_max, qr_max)
+                               ρq_tot_max, ρq_liq_max, ρq_rai_max)
 
                 @info @sprintf """dt = %25.16e""" dt
-                
->>>>>>> 4a640fe1
             end
         end
 
@@ -965,13 +915,8 @@
         postprocessarray = MPIStateArray(spacedisc; nstate=npoststates)
 
         step = [0]
-<<<<<<< HEAD
         mkpath("./vtk")
         cbvtk = GenericCallbacks.EveryXSimulationSteps(12000) do (init=false) #every 5 min = (0.025) * 40 * 60 * 5min
-=======
-        mkpath("./CLIMA-output-scratch/vtk-squall-line2d3d/")
-        cbvtk = GenericCallbacks.EveryXSimulationSteps(3200) do (init=false) #every 1 min = (0.025) * 40 * 60 * 1min
->>>>>>> 4a640fe1
             DGBalanceLawDiscretizations.dof_iteration!(postprocessarray, spacedisc, Q) do R, Q, QV, aux
                 @inbounds let
                     DF = eltype(Q)
@@ -1017,16 +962,12 @@
                 end
             end
 
-<<<<<<< HEAD
             outprefix = @sprintf("./vtk/squall_line_%dD_mpirank%04d_step%04d", dim,
-=======
-            outprefix = @sprintf("./CLIMA-output-scratch/vtk-squall-line2d3d/squall_%dD_mpirank%04d_step%04d", dim,
->>>>>>> 4a640fe1
                                  MPI.Comm_rank(mpicomm), step[1])
             @debug "doing VTK output" outprefix
             writevtk(outprefix, Q, spacedisc, statenames,
                      postprocessarray, postnames)
-            @info @sprintf(""" Write VTK at current time. """
+            @info @sprintf(""" Write VTK at current time. """)
 
             step[1] += 1
             nothing
@@ -1034,9 +975,6 @@
     end
 
 @info @sprintf """Starting...
-<<<<<<< HEAD
-                norm(Q) = %25.16e""" norm(Q)
-=======
             norm(Q) = %25.16e""" norm(Q)
 
 #
@@ -1047,7 +985,7 @@
                                                Q) do R, Q, QV, aux
                                                    @inbounds let
                                                        Npoly2 = (2*Npoly + 1)
-                                                       
+
                                                        dx, dy, dz = aux[_a_dx], aux[_a_dy], aux[_a_dz]
                                                        z = aux[_a_z]
                                                        ρ, U, V, W, E, QT = Q[_ρ], Q[_ρu], Q[_ρv], Q[_ρw], Q[_ρe_tot], Q[_ρq_tot]
@@ -1057,8 +995,8 @@
                                                        TS = PhaseEquil(e_int, q_tot, ρ)
                                                        soundspeed  = soundspeed_air(TS)
                                                        u_timescale = (abs(u) + soundspeed) * Npoly2/ dx
-                                                       v_timescale = (abs(v) + soundspeed) * Npoly2/ dy 
-                                                       w_timescale = (abs(w) + soundspeed) * Npoly2/ dz 
+                                                       v_timescale = (abs(v) + soundspeed) * Npoly2/ dy
+                                                       w_timescale = (abs(w) + soundspeed) * Npoly2/ dz
                                                        R[_a_timescale] = max(u_timescale, v_timescale, w_timescale)
                                                    end
                                                end
@@ -1075,8 +1013,6 @@
 #
 # END Dynamic dt
 #
-
->>>>>>> 4a640fe1
 
 # Initialise the integration computation. Kernels calculate this at every timestep??
 @timeit to "initial integral" integral_computation(spacedisc, Q, 0)
