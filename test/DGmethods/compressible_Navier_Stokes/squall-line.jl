--- conflicted
+++ resolved
@@ -719,13 +719,10 @@
     datap          = DFloat(spl_pinit(xvert))
     dataq          = dataq / 1000
 
-<<<<<<< HEAD
-=======
     if xvert >= 14000
         dataq = 0.0
     end
-    
->>>>>>> b3db0452
+
     θ_c =     5.0
     rx  = 10000.0
     ry  =  1500.0
@@ -742,16 +739,9 @@
     end
     θ_liq = datat + Δθ
     q_tot = dataq
-<<<<<<< HEAD
     p     = datap
     T     = air_temperature_from_liquid_ice_pottemp(θ_liq, p, PhasePartition(q_tot))
     ρ     = air_density(T, p)
-=======
-    qvar  = PhasePartition(q_tot)
-    P     = datap
-    T     = air_temperature_from_liquid_ice_pottemp(θ_liq, P, PhasePartition(q_tot))
-    ρ     = air_density(T, P)    
->>>>>>> b3db0452
 
     # energy definitions
     u, v, w     = datau, datav, zero(DFloat) #geostrophic. TO BE BUILT PROPERLY if Coriolis is considered
@@ -908,15 +898,9 @@
             end
         end
 
-<<<<<<< HEAD
         npoststates = 18
         out_z, out_u, out_v, out_w, out_e_tot, out_e_int, out_e_kin, out_e_pot, out_p, out_beta, out_T, out_q_tot, out_q_vap, out_q_liq, out_q_ice, out_q_rai, out_rain_w, out_tht = 1:npoststates
         postnames = ("height", "u", "v", "w", "e_tot", "e_int", "e_kin", "e_pot", "p", "beta", "T", "q_tot", "q_vap", "q_liq", "q_ice", "q_rai", "rain_w", "theta")
-=======
-        npoststates = 6
-        _betaout, _P, _u, _v, _w, _q_liq, _ = 1:npoststates
-        postnames = ("BETA", "P", "u", "v", "w", "_q_liq", "HEIGHT")
->>>>>>> b3db0452
         postprocessarray = MPIStateArray(spacedisc; nstate=npoststates)
 
         step = [0]
@@ -924,7 +908,6 @@
         cbvtk = GenericCallbacks.EveryXSimulationSteps(400) do (init=false)
             DGBalanceLawDiscretizations.dof_iteration!(postprocessarray, spacedisc, Q) do R, Q, QV, aux
                 @inbounds let
-<<<<<<< HEAD
                     DF = eltype(Q)
 
                     u, v, w, rain_w, ρ, q_tot, q_liq, q_ice, q_rai, e_tot =
@@ -965,17 +948,6 @@
                     else
                       R[out_rain_w] = DF(0)
                     end
-=======
-                    F_rad_out = radiation(aux)
-                    u, v, w = preflux(Q, QV, aux)
-                    R[_betaout] = F_rad_out
-                    R[_P] = aux[_a_P]
-                    R[_u] = u
-                    R[_v] = v
-                    R[_w] = w
-                    R[_q_liq] = aux[_a_q_liq]
-                    R[_q_liq] = aux[_a_z]
->>>>>>> b3db0452
                 end
             end
 
